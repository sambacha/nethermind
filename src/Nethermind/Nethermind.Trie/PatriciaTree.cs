//  Copyright (c) 2018 Demerzel Solutions Limited
//  This file is part of the Nethermind library.
// 
//  The Nethermind library is free software: you can redistribute it and/or modify
//  it under the terms of the GNU Lesser General Public License as published by
//  the Free Software Foundation, either version 3 of the License, or
//  (at your option) any later version.
// 
//  The Nethermind library is distributed in the hope that it will be useful,
//  but WITHOUT ANY WARRANTY; without even the implied warranty of
//  MERCHANTABILITY or FITNESS FOR A PARTICULAR PURPOSE. See the
//  GNU Lesser General Public License for more details.
// 
//  You should have received a copy of the GNU Lesser General Public License
//  along with the Nethermind. If not, see <http://www.gnu.org/licenses/>.

using System;
using System.Buffers;
using System.Collections.Concurrent;
using System.Collections.Generic;
using System.ComponentModel;
using System.Diagnostics;
using System.IO;
using System.Threading.Tasks;
using Nethermind.Core.Caching;
using Nethermind.Core.Crypto;
using Nethermind.Core.Extensions;
using Nethermind.Logging;
using Nethermind.Serialization.Rlp;
using Nethermind.Trie.Pruning;

namespace Nethermind.Trie
{
    [DebuggerDisplay("{RootHash}")]
    public class PatriciaTree
    {
        private readonly ILogger _logger = NullLogger.Instance;
        private const int OneNodeAvgMemoryEstimate = 384;

        public static readonly ICache<Keccak, byte[]> NodeCache =
<<<<<<< HEAD
            new LruCacheWithRecycling<Keccak, byte[]>(
                (int) (MemoryAllowance.TrieNodeCacheMemory / OneNodeAvgMemoryEstimate), "trie nodes");
=======
            new LruCache<Keccak, byte[]>(
                (int)(MemoryAllowance.TrieNodeCacheMemory / OneNodeAvgMemoryEstimate), "trie nodes");
>>>>>>> f7c01dbc

        /// <summary>
        ///     0x56e81f171bcc55a6ff8345e692c0f86e5b48e01b996cadc001622fb5e363b421
        /// </summary>
        public static readonly Keccak EmptyTreeHash = Keccak.EmptyTreeHash;

        /// <summary>
        /// To save allocations this used to be static but this caused one of the hardest to reproduce issues
        /// when we decided to run some of the tree operations in parallel.
        /// </summary>
        private readonly Stack<StackedNode> _nodeStack = new Stack<StackedNode>();

        private readonly ConcurrentQueue<Exception>? _commitExceptions;

        private readonly ConcurrentQueue<NodeCommitInfo>? _currentCommit;

        protected readonly ITreeStore _treeStore;

        private readonly bool _parallelBranches;

        private readonly bool _allowCommits;

        private Keccak _rootHash = Keccak.EmptyTreeHash;

        internal TrieNode? RootRef;

        public PatriciaTree()
            : this(new NullTreeStore(), EmptyTreeHash, false, true)
        {
        }

        public PatriciaTree(IKeyValueStore keyValueStore)
            : this(keyValueStore, EmptyTreeHash, false, true, NullLogger.Instance)
        {
        }

        public PatriciaTree(ITreeStore keyValueStore, ILogger logger)
            : this(keyValueStore, EmptyTreeHash, false, true, logger)
        {
        }

        public PatriciaTree(
            IKeyValueStore keyValueStore,
            Keccak rootHash,
            bool parallelBranches,
            bool allowCommits,
            ILogger logger)
            : this(new PassThroughTreeStore(keyValueStore, logger), rootHash, parallelBranches, allowCommits, logger)
        {
        }

        public PatriciaTree(
            ITreeStore keyValueStore,
            Keccak rootHash,
            bool parallelBranches,
            bool allowCommits,
            ILogger? logger = null)
        {
            _logger = logger ?? NullLogger.Instance;
            _treeStore = keyValueStore ?? throw new ArgumentNullException(nameof(keyValueStore));
            _parallelBranches = parallelBranches;
            _allowCommits = allowCommits;
            RootHash = rootHash;

            if (_allowCommits)
            {
                _currentCommit = new ConcurrentQueue<NodeCommitInfo>();
                _commitExceptions = new ConcurrentQueue<Exception>();
            }
        }

        /// <summary>
        /// Only used in EthereumTests
        /// </summary>
        internal TrieNode? Root
        {
            get
            {
                RootRef?.ResolveNode(_treeStore);
                return RootRef;
            }
        }

        public Keccak RootHash
        {
            get => _rootHash;
            set => SetRootHash(value, true);
        }

        public void Commit(long blockNumber)
        {
            if (_currentCommit is null)
            {
                throw new InvalidAsynchronousStateException(
                    $"{nameof(_currentCommit)} is NULL when calling {nameof(Commit)}");
            }

            if (!_allowCommits)
            {
                throw new TrieException("Commits are not allowed on this trie.");
            }

            if (RootRef != null && RootRef.IsDirty)
            {
                Commit(new NodeCommitInfo(RootRef));
                while (!_currentCommit.IsEmpty)
                {
                    if (!_currentCommit.TryDequeue(out NodeCommitInfo node))
                    {
                        throw new InvalidAsynchronousStateException(
                            $"Threading issue at {nameof(_currentCommit)} - should not happen unless we use static objects somewhere here.");
                    }

                    if (_logger.IsTrace) _logger.Trace($"Committing {node} in {blockNumber}");
                    _treeStore.Commit(blockNumber, node);
                }

                // reset objects
                RootRef!.ResolveKey(_treeStore, true);
                SetRootHash(RootRef.Keccak!, true);
            }

            _treeStore.FinishBlockCommit(blockNumber, RootRef);
            if (_logger.IsDebug) _logger.Debug($"Finished committing block {blockNumber}");
        }

        private void Commit(NodeCommitInfo nodeCommitInfo)
        {
            if (_currentCommit is null)
            {
                throw new InvalidAsynchronousStateException(
                    $"{nameof(_currentCommit)} is NULL when calling {nameof(Commit)}");
            }

            if (_commitExceptions is null)
            {
                throw new InvalidAsynchronousStateException(
                    $"{nameof(_commitExceptions)} is NULL when calling {nameof(Commit)}");
            }

            TrieNode node = nodeCommitInfo.Node;
            if (node!.IsBranch)
            {
                // idea from EthereumJ - testing parallel branches
                if (!_parallelBranches || !nodeCommitInfo.IsRoot)
                {
                    for (int i = 0; i < 16; i++)
                    {
                        if (node.IsChildDirty(i))
                        {
                            Commit(new NodeCommitInfo(node.GetChild(_treeStore, i)!, node, i));
                        }
                        else
                        {
                            if (_logger.IsTrace)
                            {
                                TrieNode child = node.GetChild(_treeStore, i);
                                if (child != null)
                                {
                                    _logger.Trace($"Skipping commit of {child}");
                                }
                            }
                        }
                    }
                }
                else
                {
                    List<NodeCommitInfo> nodesToCommit = new List<NodeCommitInfo>();
                    for (int i = 0; i < 16; i++)
                    {
                        if (node.IsChildDirty(i))
                        {
                            nodesToCommit.Add(new NodeCommitInfo(node.GetChild(_treeStore, i)!, node, i));
                        }
                        else
                        {
                            if (_logger.IsTrace)
                            {
                                TrieNode child = node.GetChild(_treeStore, i);
                                if (child != null)
                                {
                                    _logger.Trace($"Skipping commit of {child}");
                                }
                            }
                        }
                    }

                    if (nodesToCommit.Count >= 4)
                    {
                        _commitExceptions.Clear();
                        Parallel.For(0, nodesToCommit.Count, i =>
                        {
                            try
                            {
                                Commit(nodesToCommit[i]);
                            }
                            catch (Exception e)
                            {
                                _commitExceptions!.Enqueue(e);
                            }
                        });

                        if (_commitExceptions.Count > 0)
                        {
                            throw new AggregateException(_commitExceptions);
                        }
                    }
                    else
                    {
                        for (int i = 0; i < nodesToCommit.Count; i++)
                        {
                            Commit(nodesToCommit[i]);
                        }
                    }
                }
            }
            else if (node.NodeType == NodeType.Extension)
            {
                TrieNode extensionChild = node.GetChild(_treeStore, 0);
                if (extensionChild is null)
                {
                    throw new InvalidOperationException("An attempt to store an extension without a child.");
                }

                if (extensionChild.IsDirty)
                {
                    Commit(new NodeCommitInfo(extensionChild, node, 0));
                }
                else
                {
                    if (_logger.IsTrace) _logger.Trace($"Skipping commit of {extensionChild}");
                }
            }

            node.ResolveKey(_treeStore, nodeCommitInfo.IsRoot);
            node.Seal();

            if (node.FullRlp != null && node.FullRlp.Length >= 32)
            {
                NodeCache.Set(node.Keccak, node.FullRlp);
                _currentCommit.Enqueue(nodeCommitInfo);
            }
            else
            {
                if (_logger.IsTrace) _logger.Trace($"Skipping commit of an inlined {node}");
            }
        }

        public void UpdateRootHash()
        {
            RootRef?.ResolveKey(_treeStore, true);
            SetRootHash(RootRef?.Keccak ?? EmptyTreeHash, false);
        }

        private void SetRootHash(Keccak? value, bool resetObjects)
        {
            _rootHash = value ?? Keccak.EmptyTreeHash; // nulls were allowed before so for now we leave it this way
            if (_rootHash == Keccak.EmptyTreeHash)
            {
                RootRef = null;
            }
            else if (resetObjects)
            {
                RootRef = _treeStore.FindCachedOrUnknown(_rootHash);
            }
        }

        [DebuggerStepThrough]
        public byte[]? Get(Span<byte> rawKey, Keccak? rootHash = null)
        {
            int nibblesCount = 2 * rawKey.Length;
            byte[] array = null;
            Span<byte> nibbles = rawKey.Length <= 64
                ? stackalloc byte[nibblesCount]
                : array = ArrayPool<byte>.Shared.Rent(nibblesCount);
            Nibbles.BytesToNibbleBytes(rawKey, nibbles);
            var result = Run(nibbles, nibblesCount, Array.Empty<byte>(), false, rootHash: rootHash);
            if (array != null) ArrayPool<byte>.Shared.Return(array);
            return result;
        }

        [DebuggerStepThrough]
        public void Set(Span<byte> rawKey, byte[] value)
        {
            if (_logger.IsTrace)
                _logger.Trace($"{(value.Length == 0 ? $"Deleting {rawKey.ToHexString()}" : $"Setting {rawKey.ToHexString()} = {value.ToHexString()}")}");

            int nibblesCount = 2 * rawKey.Length;
            byte[] array = null;
            Span<byte> nibbles = rawKey.Length <= 64
                ? stackalloc byte[nibblesCount]
                : array = ArrayPool<byte>.Shared.Rent(nibblesCount);
            Nibbles.BytesToNibbleBytes(rawKey, nibbles);
            Run(nibbles, nibblesCount, value, true);
            if (array != null) ArrayPool<byte>.Shared.Return(array);
        }

        [DebuggerStepThrough]
        public void Set(Span<byte> rawKey, Rlp? value)
        {
            Set(rawKey, value is null ? Array.Empty<byte>() : value.Bytes);
        }

        private byte[]? Run(
            Span<byte> updatePath,
            int nibblesCount,
            byte[] updateValue,
            bool isUpdate,
            bool ignoreMissingDelete = true,
            Keccak? rootHash = null)
        {
            if (isUpdate && rootHash != null)
            {
                throw new InvalidOperationException("Only reads can be done in parallel on the Patricia tree");
            }

            if (isUpdate)
            {
                _nodeStack.Clear();
            }

            if (isUpdate && updateValue.Length == 0)
            {
                updateValue = null;
            }

            if (!(rootHash is null))
            {
                TrieNode rootRef = _treeStore.FindCachedOrUnknown(rootHash);
                rootRef.ResolveNode(_treeStore);
                return TraverseNode(rootRef, new TraverseContext(updatePath.Slice(0, nibblesCount), updateValue,
                    false, ignoreMissingDelete));
            }

            if (RootRef is null)
            {
                if (!isUpdate || updateValue is null)
                {
                    return null;
                }

                HexPrefix key = HexPrefix.Leaf(updatePath.Slice(0, nibblesCount).ToArray());
                RootRef = TrieNodeFactory.CreateLeaf(key, updateValue);
                return updateValue;
            }

            RootRef.ResolveNode(_treeStore);
            TraverseContext traverseContext =
                new TraverseContext(updatePath.Slice(0, nibblesCount), updateValue, isUpdate, ignoreMissingDelete);
            return TraverseNode(RootRef, traverseContext);
        }

        private byte[]? TraverseNode(TrieNode node, TraverseContext traverseContext)
        {
            if (_logger.IsTrace)
                _logger.Trace(
                    $"Traversing {node} to {(traverseContext.IsRead ? "READ" : traverseContext.IsDelete ? "DELETE" : "UPDATE")}");

            return node.NodeType switch
            {
                NodeType.Branch => TraverseBranch(node, traverseContext),
                NodeType.Extension => TraverseExtension(node, traverseContext),
                NodeType.Leaf => TraverseLeaf(node, traverseContext),
                NodeType.Unknown => throw new InvalidOperationException(
                    $"Cannot traverse unresolved node {node.Keccak}"),
                _ => throw new NotSupportedException(
                    $"Unknown node type {node.NodeType}")
            };
        }

        private void ConnectNodes(TrieNode? node)
        {
            bool isRoot = _nodeStack.Count == 0;
            TrieNode nextNode = node;

            while (!isRoot)
            {
                StackedNode parentOnStack = _nodeStack.Pop();
                node = parentOnStack.Node;

                isRoot = _nodeStack.Count == 0;

                if (node.IsLeaf)
                {
                    throw new TrieException(
                        $"{nameof(NodeType.Leaf)} {node} cannot be a parent of {nextNode}");
                }

                if (node.IsBranch)
                {
                    if (!(nextNode is null && !node.IsValidWithOneNodeLess))
                    {
                        if (node.IsSealed)
                        {
                            node = node.Clone();
                        }

                        node.SetChild(parentOnStack.PathIndex, nextNode);
                        nextNode = node;
                    }
                    else
                    {
                        if (node.Value!.Length != 0)
                        {
                            // this only happens when we have branches with values
                            // which is not possible in the Ethereum protocol where keys are of equal lengths
                            // (it is possible in the more general trie definition)
                            TrieNode leafFromBranch = TrieNodeFactory.CreateLeaf(HexPrefix.Leaf(), node.Value);
                            if (_logger.IsTrace) _logger.Trace($"Converting {node} into {leafFromBranch}");
                            nextNode = leafFromBranch;
                        }
                        else
                        {
                            /* all the cases below are when we have a branch that becomes something else
                               as a result of deleting one of the last two children */
                            /* case 1) - extension from branch
                               this is particularly interesting - we create an extension from
                               the implicit path in the branch children positions (marked as P) 
                               P B B B B B B B B B B B B B B B
                               B X - - - - - - - - - - - - - -
                               case 2) - extended extension
                               B B B B B B B B B B B B B B B B
                               E X - - - - - - - - - - - - - -
                               case 3) - extended leaf
                               B B B B B B B B B B B B B B B B
                               L X - - - - - - - - - - - - - - */

                            int childNodeIndex = 0;
                            for (int i = 0; i < 16; i++)
                            {
                                if (i != parentOnStack.PathIndex && !node.IsChildNull(i))
                                {
                                    childNodeIndex = i;
                                    break;
                                }
                            }

                            TrieNode childNode = node.GetChild(_treeStore, childNodeIndex);
                            if (childNode is null)
                            {
                                /* potential corrupted trie data state when we find a branch that has only one child */
                                throw new TrieException(
                                    "Before updating branch should have had at least two non-empty children");
                            }

                            childNode.ResolveNode(_treeStore);
                            if (childNode.IsBranch)
                            {
                                TrieNode extensionFromBranch =
                                    TrieNodeFactory.CreateExtension(
                                        HexPrefix.Extension((byte) childNodeIndex), childNode);
                                if (_logger.IsTrace)
                                    _logger.Trace(
                                        $"Extending child {childNodeIndex} {childNode} of {node} into {extensionFromBranch}");

                                nextNode = extensionFromBranch;
                            }
                            else if (childNode.IsExtension)
                            {
                                /* to test this case we need something like this initially */
                                /* R
                                   B B B B B B B B B B B B B B B B
                                   E L - - - - - - - - - - - - - -
                                   E - - - - - - - - - - - - - - -
                                   B B B B B B B B B B B B B B B B
                                   L L - - - - - - - - - - - - - - */

                                /* then we delete the leaf (marked as X) */
                                /* R
                                   B B B B B B B B B B B B B B B B
                                   E X - - - - - - - - - - - - - -
                                   E - - - - - - - - - - - - - - -
                                   B B B B B B B B B B B B B B B B
                                   L L - - - - - - - - - - - - - - */

                                /* and we end up with an extended extension (marked with +)
                                   replacing what was previously a top-level branch */
                                /* R
                                   +
                                   +
                                   + - - - - - - - - - - - - - - -
                                   B B B B B B B B B B B B B B B B
                                   L L - - - - - - - - - - - - - - */

                                HexPrefix newKey
                                    = HexPrefix.Extension(Bytes.Concat((byte) childNodeIndex, childNode.Path));
                                TrieNode extendedExtension = childNode.CloneWithChangedKey(newKey);
                                if (_logger.IsTrace)
                                    _logger.Trace(
                                        $"Extending child {childNodeIndex} {childNode} of {node} into {extendedExtension}");
                                nextNode = extendedExtension;
                            }
                            else if (childNode.IsLeaf)
                            {
                                HexPrefix newKey = HexPrefix.Leaf(Bytes.Concat((byte) childNodeIndex, childNode.Path));
                                TrieNode extendedLeaf = childNode.CloneWithChangedKey(newKey);
                                if (_logger.IsTrace)
                                    _logger.Trace(
                                        $"Extending branch child {childNodeIndex} {childNode} into {extendedLeaf}");

                                if (_logger.IsTrace) _logger.Trace($"Decrementing ref on a leaf extended up to eat a branch {childNode}");
                                if (node.IsSealed)
                                {
                                    if (_logger.IsTrace) _logger.Trace($"Decrementing ref on a branch replaced by a leaf {node}");
                                }

                                nextNode = extendedLeaf;
                            }
                            else
                            {
                                throw new InvalidOperationException($"Unknown node type {childNode.NodeType}");
                            }
                        }
                    }
                }
                else if (node.IsExtension)
                {
                    if (nextNode is null)
                    {
                        throw new InvalidOperationException(
                            $"An attempt to set a null node as a child of the {node}");
                    }
                    
                    if (nextNode.IsLeaf)
                    {
                        HexPrefix newKey = HexPrefix.Leaf(Bytes.Concat(node.Path, nextNode.Path));
                        TrieNode extendedLeaf = nextNode.CloneWithChangedKey(newKey);
                        if (_logger.IsTrace)
                            _logger.Trace($"Combining {node} and {nextNode} into {extendedLeaf}");
                        
                        nextNode = extendedLeaf;
                    }
                    else if (nextNode.IsExtension)
                    {
                        /* to test this case we need something like this initially */
                        /* R
                           E - - - - - - - - - - - - - - -
                           B B B B B B B B B B B B B B B B
                           E L - - - - - - - - - - - - - -
                           E - - - - - - - - - - - - - - -
                           B B B B B B B B B B B B B B B B
                           L L - - - - - - - - - - - - - - */

                        /* then we delete the leaf (marked as X) */
                        /* R
                           B B B B B B B B B B B B B B B B
                           E X - - - - - - - - - - - - - -
                           E - - - - - - - - - - - - - - -
                           B B B B B B B B B B B B B B B B
                           L L - - - - - - - - - - - - - - */

                        /* and we end up with an extended extension replacing what was previously a top-level branch*/
                        /* R
                           E
                           E
                           E - - - - - - - - - - - - - - -
                           B B B B B B B B B B B B B B B B
                           L L - - - - - - - - - - - - - - */
                        
                        HexPrefix newKey
                            = HexPrefix.Extension(Bytes.Concat(node.Path, nextNode.Path));
                        TrieNode extendedExtension = nextNode.CloneWithChangedKey(newKey);
                        if (_logger.IsTrace)
                            _logger.Trace($"Combining {node} and {nextNode} into {extendedExtension}");

                        nextNode = extendedExtension;
                    }
                    else if (nextNode.IsBranch)
                    {
                        if (node.IsSealed)
                        {
                            node = node.Clone();    
                        }

                        if (_logger.IsTrace) _logger.Trace($"Connecting {node} with {nextNode}");
                        node.SetChild(0, nextNode);
                        nextNode = node;
                    }
                    else
                    {
                        throw new InvalidOperationException($"Unknown node type {nextNode.NodeType}");
                    }
                }
                else
                {
                    throw new InvalidOperationException($"Unknown node type {node.GetType().Name}");
                }
            }

            RootRef = nextNode;
        }

        private byte[]? TraverseBranch(TrieNode node, TraverseContext traverseContext)
        {
            if (traverseContext.RemainingUpdatePathLength == 0)
            {
                /* all these cases when the path ends on the branch assume a trie with values in the branches
                   which is not possible within the Ethereum protocol which has keys of the same length (64) */

                if (traverseContext.IsRead)
                {
                    return node.Value;
                }

                if (traverseContext.IsDelete)
                {
                    if (node.Value is null)
                    {
                        return null;
                    }

                    ConnectNodes(null);
                }
                else if (Bytes.AreEqual(traverseContext.UpdateValue, node.Value))
                {
                    return traverseContext.UpdateValue;
                }
                else
                {
                    TrieNode withUpdatedValue = node.CloneWithChangedValue(traverseContext.UpdateValue);
                    ConnectNodes(withUpdatedValue);
                }

                return traverseContext.UpdateValue;
            }

            TrieNode childNode = node.GetChild(_treeStore, traverseContext.UpdatePath[traverseContext.CurrentIndex]);
            if (traverseContext.IsUpdate)
            {
                _nodeStack.Push(new StackedNode(node, traverseContext.UpdatePath[traverseContext.CurrentIndex]));
            }

            traverseContext.CurrentIndex++;

            if (childNode is null)
            {
                if (traverseContext.IsRead)
                {
                    return null;
                }

                if (traverseContext.IsDelete)
                {
                    if (traverseContext.IgnoreMissingDelete)
                    {
                        return null;
                    }

                    throw new TrieException(
                        $"Could not find the leaf node to delete: {traverseContext.UpdatePath.ToHexString(false)}");
                }

                byte[] leafPath = traverseContext.UpdatePath.Slice(
                    traverseContext.CurrentIndex,
                    traverseContext.UpdatePath.Length - traverseContext.CurrentIndex).ToArray();
                TrieNode leaf = TrieNodeFactory.CreateLeaf(HexPrefix.Leaf(leafPath), traverseContext.UpdateValue);
                ConnectNodes(leaf);

                return traverseContext.UpdateValue;
            }

            childNode.ResolveNode(_treeStore);
            TrieNode nextNode = childNode;
            return TraverseNode(nextNode, traverseContext);
        }

        private byte[]? TraverseLeaf(TrieNode node, TraverseContext traverseContext)
        {
            if (node.Path is null)
            {
                throw new InvalidDataException("An attempt to visit a node without a prefix path.");
            }

            Span<byte> remaining = traverseContext.GetRemainingUpdatePath();
            Span<byte> shorterPath;
            Span<byte> longerPath;
            if (traverseContext.RemainingUpdatePathLength - node.Path.Length < 0)
            {
                shorterPath = remaining;
                longerPath = node.Path;
            }
            else
            {
                shorterPath = node.Path;
                longerPath = remaining;
            }

            byte[] shorterPathValue;
            byte[] longerPathValue;

            if (Bytes.AreEqual(shorterPath, node.Path))
            {
                shorterPathValue = node.Value;
                longerPathValue = traverseContext.UpdateValue;
            }
            else
            {
                shorterPathValue = traverseContext.UpdateValue;
                longerPathValue = node.Value;
            }

            int extensionLength = FindCommonPrefixLength(shorterPath, longerPath);
            if (extensionLength == shorterPath.Length && extensionLength == longerPath.Length)
            {
                if (traverseContext.IsRead)
                {
                    return node.Value;
                }

                if (traverseContext.IsDelete)
                {
                    ConnectNodes(null);
                    return traverseContext.UpdateValue;
                }

                if (!Bytes.AreEqual(node.Value, traverseContext.UpdateValue))
                {
                    TrieNode withUpdatedValue = node.CloneWithChangedValue(traverseContext.UpdateValue);
                    ConnectNodes(withUpdatedValue);
                    return traverseContext.UpdateValue;
                }

                return traverseContext.UpdateValue;
            }

            if (traverseContext.IsRead)
            {
                return null;
            }

            if (traverseContext.IsDelete)
            {
                if (traverseContext.IgnoreMissingDelete)
                {
                    return null;
                }

                throw new TrieException(
                    $"Could not find the leaf node to delete: {traverseContext.UpdatePath.ToHexString(false)}");
            }

            if (extensionLength != 0)
            {
                Span<byte> extensionPath = longerPath.Slice(0, extensionLength);
                TrieNode extension = TrieNodeFactory.CreateExtension(HexPrefix.Extension(extensionPath.ToArray()));
                _nodeStack.Push(new StackedNode(extension, 0));
            }

            TrieNode branch = TrieNodeFactory.CreateBranch();
            if (extensionLength == shorterPath.Length)
            {
                branch.Value = shorterPathValue;
            }
            else
            {
                Span<byte> shortLeafPath = shorterPath.Slice(extensionLength + 1, shorterPath.Length - extensionLength - 1);
                TrieNode shortLeaf = TrieNodeFactory.CreateLeaf(
                    HexPrefix.Leaf(shortLeafPath.ToArray()), shorterPathValue);
                branch.SetChild(shorterPath[extensionLength], shortLeaf);
            }

            Span<byte> leafPath = longerPath.Slice(extensionLength + 1, longerPath.Length - extensionLength - 1);
            TrieNode withUpdatedKeyAndValue = node.CloneWithChangedKeyAndValue(
                HexPrefix.Leaf(leafPath.ToArray()), longerPathValue);

            _nodeStack.Push(new StackedNode(branch, longerPath[extensionLength]));
            ConnectNodes(withUpdatedKeyAndValue);

            return traverseContext.UpdateValue;
        }

        private byte[]? TraverseExtension(TrieNode node, TraverseContext traverseContext)
        {
            if (node.Path is null)
            {
                throw new InvalidDataException("An attempt to visit a node without a prefix path.");
            }

            TrieNode originalNode = node;
            Span<byte> remaining = traverseContext.GetRemainingUpdatePath();

            int extensionLength = FindCommonPrefixLength(remaining, node.Path);
            if (extensionLength == node.Path.Length)
            {
                traverseContext.CurrentIndex += extensionLength;
                if (traverseContext.IsUpdate)
                {
                    _nodeStack.Push(new StackedNode(node, 0));
                }

                TrieNode next = node.GetChild(_treeStore, 0);
                if (next is null)
                {
                    throw new TrieException(
                        $"Found an {nameof(NodeType.Extension)} {node.Keccak} that is missing a child.");
                }

                next.ResolveNode(_treeStore);
                return TraverseNode(next, traverseContext);
            }

            if (traverseContext.IsRead)
            {
                return null;
            }

            if (traverseContext.IsDelete)
            {
                if (traverseContext.IgnoreMissingDelete)
                {
                    return null;
                }

                throw new TrieException(
                    $"Could find the leaf node to delete: {traverseContext.UpdatePath.ToHexString()}");
            }

            byte[] pathBeforeUpdate = node.Path;
            if (extensionLength != 0)
            {
                byte[] extensionPath = node.Path.Slice(0, extensionLength);
                node = node.CloneWithChangedKey(HexPrefix.Extension(extensionPath));
                _nodeStack.Push(new StackedNode(node, 0));
            }

            TrieNode branch = TrieNodeFactory.CreateBranch();
            if (extensionLength == remaining.Length)
            {
                branch.Value = traverseContext.UpdateValue;
            }
            else
            {
                byte[] path = remaining.Slice(extensionLength + 1, remaining.Length - extensionLength - 1).ToArray();
                TrieNode shortLeaf = TrieNodeFactory.CreateLeaf(HexPrefix.Leaf(path), traverseContext.UpdateValue);
                branch.SetChild(remaining[extensionLength], shortLeaf);
            }

            TrieNode originalNodeChild = originalNode.GetChild(_treeStore, 0);
            if (originalNodeChild is null)
            {
                throw new InvalidDataException(
                    $"Extension {originalNode.Keccak} has no child.");
            }

            if (pathBeforeUpdate.Length - extensionLength > 1)
            {
                byte[] extensionPath = pathBeforeUpdate.Slice(extensionLength + 1, pathBeforeUpdate.Length - extensionLength - 1);
                TrieNode secondExtension
                    = TrieNodeFactory.CreateExtension(HexPrefix.Extension(extensionPath), originalNodeChild);
                branch.SetChild(pathBeforeUpdate[extensionLength], secondExtension);
            }
            else
            {
                TrieNode childNode = originalNodeChild;
                branch.SetChild(pathBeforeUpdate[extensionLength], childNode);
            }

            ConnectNodes(branch);
            return traverseContext.UpdateValue;
        }

        private static int FindCommonPrefixLength(Span<byte> shorterPath, Span<byte> longerPath)
        {
            int commonPrefixLength = 0;
            int maxLength = Math.Min(shorterPath.Length, longerPath.Length);
            for (int i = 0; i < maxLength && shorterPath[i] == longerPath[i]; i++, commonPrefixLength++)
            {
                // just finding the common part of the path
            }

            return commonPrefixLength;
        }

        private ref struct TraverseContext
        {
            public Span<byte> UpdatePath { get; }
            public byte[]? UpdateValue { get; }
            public bool IsUpdate { get; }
            public bool IsRead => !IsUpdate;
            public bool IsDelete => IsUpdate && UpdateValue is null;
            public bool IgnoreMissingDelete { get; }
            public int CurrentIndex { get; set; }
            public int RemainingUpdatePathLength => UpdatePath.Length - CurrentIndex;

            public Span<byte> GetRemainingUpdatePath()
            {
                return UpdatePath.Slice(CurrentIndex, RemainingUpdatePathLength);
            }

            public TraverseContext(
                Span<byte> updatePath,
                byte[]? updateValue,
                bool isUpdate,
                bool ignoreMissingDelete = true)
            {
                UpdatePath = updatePath;
                UpdateValue = updateValue;
                IsUpdate = isUpdate;
                IgnoreMissingDelete = ignoreMissingDelete;
                CurrentIndex = 0;
            }
        }

        private readonly struct StackedNode
        {
            public StackedNode(TrieNode node, int pathIndex)
            {
                Node = node;
                PathIndex = pathIndex;
            }

            public TrieNode Node { get; }
            public int PathIndex { get; }

            public override string ToString()
            {
                return $"{PathIndex} {Node}";
            }
        }

        public void Accept(ITreeVisitor visitor, Keccak rootHash, bool expectAccounts)
        {
            if (visitor is null) throw new ArgumentNullException(nameof(visitor));
            if (rootHash is null) throw new ArgumentNullException(nameof(rootHash));

            TrieVisitContext trieVisitContext = new TrieVisitContext();

            // hacky but other solutions are not much better, something nicer would require a bit of thinking
            // we introduced a notion of an account on the visit context level which should have no knowledge of account really
            // but we know that we have multiple optimizations and assumptions on trees
            trieVisitContext.ExpectAccounts = expectAccounts;

            TrieNode rootRef = null;
            if (!rootHash.Equals(Keccak.EmptyTreeHash))
            {
                rootRef = RootHash == rootHash ? RootRef : _treeStore.FindCachedOrUnknown(rootHash);
                try
                {
                    // not allowing caching just for test scenarios when we use multiple trees
                    rootRef!.ResolveNode(_treeStore, false);
                }
                catch (TrieException)
                {
                    visitor.VisitMissingNode(rootHash, trieVisitContext);
                    return;
                }
            }

            visitor.VisitTree(rootHash, trieVisitContext);
            rootRef?.Accept(visitor, _treeStore, trieVisitContext);
        }
    }
}<|MERGE_RESOLUTION|>--- conflicted
+++ resolved
@@ -1,4 +1,4 @@
-//  Copyright (c) 2018 Demerzel Solutions Limited
+﻿//  Copyright (c) 2018 Demerzel Solutions Limited
 //  This file is part of the Nethermind library.
 // 
 //  The Nethermind library is free software: you can redistribute it and/or modify
@@ -38,13 +38,8 @@
         private const int OneNodeAvgMemoryEstimate = 384;
 
         public static readonly ICache<Keccak, byte[]> NodeCache =
-<<<<<<< HEAD
-            new LruCacheWithRecycling<Keccak, byte[]>(
-                (int) (MemoryAllowance.TrieNodeCacheMemory / OneNodeAvgMemoryEstimate), "trie nodes");
-=======
             new LruCache<Keccak, byte[]>(
                 (int)(MemoryAllowance.TrieNodeCacheMemory / OneNodeAvgMemoryEstimate), "trie nodes");
->>>>>>> f7c01dbc
 
         /// <summary>
         ///     0x56e81f171bcc55a6ff8345e692c0f86e5b48e01b996cadc001622fb5e363b421
