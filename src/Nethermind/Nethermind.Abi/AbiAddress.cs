//  Copyright (c) 2021 Demerzel Solutions Limited
//  This file is part of the Nethermind library.
// 
//  The Nethermind library is free software: you can redistribute it and/or modify
//  it under the terms of the GNU Lesser General Public License as published by
//  the Free Software Foundation, either version 3 of the License, or
//  (at your option) any later version.
// 
//  The Nethermind library is distributed in the hope that it will be useful,
//  but WITHOUT ANY WARRANTY; without even the implied warranty of
//  MERCHANTABILITY or FITNESS FOR A PARTICULAR PURPOSE. See the
//  GNU Lesser General Public License for more details.
// 
//  You should have received a copy of the GNU Lesser General Public License
//  along with the Nethermind. If not, see <http://www.gnu.org/licenses/>.

using System;
using Nethermind.Core;
using Nethermind.Core.Extensions;

namespace Nethermind.Abi
{
    public class AbiAddress : AbiUInt
    {
<<<<<<< HEAD
        public static AbiAddress Instance { get; } = new();
        
        static AbiAddress()
        {
            RegisterMapping<Address>(Instance);
        }
        
        private AbiAddress() : base(160)
=======
        public static readonly AbiAddress Instance = new();

        static AbiAddress()
>>>>>>> ff7ca668
        {
            RegisterMapping<Address>(Instance);
        }

<<<<<<< HEAD
=======
        private AbiAddress() : base(160)
        {
        }

>>>>>>> ff7ca668
        public override string Name => "address";

        public override byte[] Encode(object? arg, bool packed)
        {
            while (true)
            {
                switch (arg)
                {
                    case Address input:
                    {
                        byte[] bytes = input.Bytes;
                        return packed ? bytes : bytes.PadLeft(UInt256.LengthInBytes);
                    }
                    case string stringInput:
                    {
                        arg = new Address(stringInput);
                        continue;
                    }
                    default:
                    {
                        throw new AbiException(AbiEncodingExceptionMessage);
                    }
                }
            }
        }

        public override Type CSharpType { get; } = typeof(Address);

        public override (object, int) Decode(byte[] data, int position, bool packed)
        {
            return (new Address(data.Slice(position + (packed ? 0 : 12), Address.LengthInBytes)), position + (packed ? Address.LengthInBytes : UInt256.LengthInBytes));
        }
    }
}<|MERGE_RESOLUTION|>--- conflicted
+++ resolved
@@ -22,31 +22,17 @@
 {
     public class AbiAddress : AbiUInt
     {
-<<<<<<< HEAD
-        public static AbiAddress Instance { get; } = new();
-        
+        public static readonly AbiAddress Instance = new();
+
         static AbiAddress()
         {
             RegisterMapping<Address>(Instance);
         }
-        
-        private AbiAddress() : base(160)
-=======
-        public static readonly AbiAddress Instance = new();
 
-        static AbiAddress()
->>>>>>> ff7ca668
-        {
-            RegisterMapping<Address>(Instance);
-        }
-
-<<<<<<< HEAD
-=======
         private AbiAddress() : base(160)
         {
         }
 
->>>>>>> ff7ca668
         public override string Name => "address";
 
         public override byte[] Encode(object? arg, bool packed)
