﻿//  Copyright (c) 2021 Demerzel Solutions Limited
//  This file is part of the Nethermind library.
// 
//  The Nethermind library is free software: you can redistribute it and/or modify
//  it under the terms of the GNU Lesser General Public License as published by
//  the Free Software Foundation, either version 3 of the License, or
//  (at your option) any later version.
// 
//  The Nethermind library is distributed in the hope that it will be useful,
//  but WITHOUT ANY WARRANTY; without even the implied warranty of
//  MERCHANTABILITY or FITNESS FOR A PARTICULAR PURPOSE. See the
//  GNU Lesser General Public License for more details.
// 
//  You should have received a copy of the GNU Lesser General Public License
//  along with the Nethermind. If not, see <http://www.gnu.org/licenses/>.
// 

using System;
using System.Collections.Generic;
using System.Linq;
using System.Reflection;
using System.Runtime.CompilerServices;
using Nethermind.Core.Extensions;

namespace Nethermind.Abi
{
    public class AbiTuple : AbiType
    {
        private readonly AbiType[] _elements;
        private readonly string[]? _names;
        private readonly Lazy<Type> _type;

        public AbiTuple(params AbiType[] elements) : this(elements, null)
        {
<<<<<<< HEAD
            if (elements.Count > 8)
            {
                throw new ArgumentException($"Too many tuple items {elements.Count}, max is 8. Please use custom type instead.", nameof(elements));
            }
            
            Elements = elements;
            Name = $"({string.Join(",", elements.Values.Select(v => v.Name))})";
            _type = new Lazy<Type>(() => GetCSharpType(Elements));
=======
            
>>>>>>> ff7ca668
        }
        
        public AbiTuple(AbiType[] elements, string[]? names = null)
        {
            if (elements.Length > 8)
            {
                throw new ArgumentException($"Too many tuple items {elements.Length}, max is 8. Please use custom type instead.", nameof(elements));
            }

            _elements = elements;
            _names = names;
            Name = $"({string.Join(",", _elements.Select(v => v.Name))})";
            _type = new Lazy<Type>(() => GetCSharpType(_elements));
            IsDynamic = _elements.Any(p => p.IsDynamic);
        }

        public override string Name { get; }

        public override bool IsDynamic { get; }

        public override (object, int) Decode(byte[] data, int position, bool packed)
        {
            (object[] arguments, int movedPosition) = DecodeSequence(_elements, data, packed, position);
            return (Activator.CreateInstance(CSharpType, arguments), movedPosition)!;
        }

        public override byte[] Encode(object? arg, bool packed)
        {
            IEnumerable<object?> GetEnumerable(ITuple tuple)
            {
                for (int i = 0; i < tuple.Length; i++)
                {
<<<<<<< HEAD
                    encodedItems[i] = type.Encode(input[i], packed);
                    i++;
=======
                    yield return tuple[i];
>>>>>>> ff7ca668
                }
            }
            
            if (arg is ITuple input && input.Length == _elements.Length)
            {
                byte[][] encodedItems = EncodeSequence(_elements, GetEnumerable(input), packed);
                return Bytes.Concat(encodedItems);
            }

            throw new AbiException(AbiEncodingExceptionMessage);
        }

        public override Type CSharpType => _type.Value;

        private static Type GetCSharpType(AbiType[] elements)
        {
<<<<<<< HEAD
            Type genericType = Type.GetType("System.ValueTuple`" + (elements.Count <= 8 ? elements.Count : 8))!;
            Type[] typeArguments = elements.Values.Select(v => v.CSharpType).ToArray();
=======
            Type genericType = Type.GetType("System.ValueTuple`" + elements.Length)!;
            Type[] typeArguments = elements.Select(v => v.CSharpType).ToArray();
>>>>>>> ff7ca668
            return genericType.MakeGenericType(typeArguments);
        }
    }

    public class AbiTuple<T> : AbiType where T : new()
    {
        private readonly PropertyInfo[] _properties;
<<<<<<< HEAD
        public override string Name { get; }
=======
        private readonly AbiType[] _elements;
        public override string Name { get; }
        public override bool IsDynamic { get; }
>>>>>>> ff7ca668

        public AbiTuple()
        {
            _properties = typeof(T).GetProperties();
<<<<<<< HEAD
            Name = $"({string.Join(",", _properties.Select(GetAbiType))})";
=======
            _elements = _properties.Select(GetAbiType).ToArray();
            Name = $"({string.Join(",", _elements.AsEnumerable())})";
            IsDynamic = _elements.Any(p => p.IsDynamic);
>>>>>>> ff7ca668
        }
        
        public override (object, int) Decode(byte[] data, int position, bool packed)
        {
<<<<<<< HEAD
            T item = new T();
            for (int i = 0; i < _properties.Length; i++)
            {
                PropertyInfo property = _properties[i];
                AbiType abiType = GetAbiType(property);
                object value;
                (value, position) = abiType.Decode(data, position, packed);
                property.SetValue(item, value);
            }

            return (item, position);
=======
            (object[] arguments, int movedPosition) = DecodeSequence(_elements, data, packed, position);

            object item = new T();
            for (int i = 0; i < _properties.Length; i++)
            {
                PropertyInfo property = _properties[i];
                property.SetValue(item, arguments[i]);
            }

            return (item, movedPosition);
>>>>>>> ff7ca668
        }

        public override byte[] Encode(object? arg, bool packed)
        {
            if (arg is T item)
            {
<<<<<<< HEAD
                byte[][] encodedItems = new byte[_properties.Length][];
                for (int i = 0; i < _properties.Length; i++)
                {
                    PropertyInfo property = _properties[i];
                    object? value = property.GetValue(item);
                    AbiType abiType = GetAbiType(property);
                    encodedItems[i] = abiType.Encode(value, packed);
                }
                
=======
                IEnumerable<object?> values = _properties.Select(p => p.GetValue(item));
                byte[][] encodedItems = EncodeSequence(_elements, values, packed);
>>>>>>> ff7ca668
                return Bytes.Concat(encodedItems);
            }

            throw new AbiException(AbiEncodingExceptionMessage);
        }

        public override Type CSharpType => typeof(T);
<<<<<<< HEAD
        
        private AbiType GetAbiType(PropertyInfo property)
=======

        private static AbiType GetAbiType(PropertyInfo property)
>>>>>>> ff7ca668
        {
            AbiTypeMappingAttribute? abiTypeMappingAttribute = property.GetCustomAttribute<AbiTypeMappingAttribute>();
            return abiTypeMappingAttribute is not null ? abiTypeMappingAttribute.AbiType : GetForCSharpType(property.PropertyType);
        }
    }
}<|MERGE_RESOLUTION|>--- conflicted
+++ resolved
@@ -32,18 +32,7 @@
 
         public AbiTuple(params AbiType[] elements) : this(elements, null)
         {
-<<<<<<< HEAD
-            if (elements.Count > 8)
-            {
-                throw new ArgumentException($"Too many tuple items {elements.Count}, max is 8. Please use custom type instead.", nameof(elements));
-            }
             
-            Elements = elements;
-            Name = $"({string.Join(",", elements.Values.Select(v => v.Name))})";
-            _type = new Lazy<Type>(() => GetCSharpType(Elements));
-=======
-            
->>>>>>> ff7ca668
         }
         
         public AbiTuple(AbiType[] elements, string[]? names = null)
@@ -76,12 +65,7 @@
             {
                 for (int i = 0; i < tuple.Length; i++)
                 {
-<<<<<<< HEAD
-                    encodedItems[i] = type.Encode(input[i], packed);
-                    i++;
-=======
                     yield return tuple[i];
->>>>>>> ff7ca668
                 }
             }
             
@@ -98,13 +82,8 @@
 
         private static Type GetCSharpType(AbiType[] elements)
         {
-<<<<<<< HEAD
-            Type genericType = Type.GetType("System.ValueTuple`" + (elements.Count <= 8 ? elements.Count : 8))!;
-            Type[] typeArguments = elements.Values.Select(v => v.CSharpType).ToArray();
-=======
             Type genericType = Type.GetType("System.ValueTuple`" + elements.Length)!;
             Type[] typeArguments = elements.Select(v => v.CSharpType).ToArray();
->>>>>>> ff7ca668
             return genericType.MakeGenericType(typeArguments);
         }
     }
@@ -112,41 +91,20 @@
     public class AbiTuple<T> : AbiType where T : new()
     {
         private readonly PropertyInfo[] _properties;
-<<<<<<< HEAD
-        public override string Name { get; }
-=======
         private readonly AbiType[] _elements;
         public override string Name { get; }
         public override bool IsDynamic { get; }
->>>>>>> ff7ca668
 
         public AbiTuple()
         {
             _properties = typeof(T).GetProperties();
-<<<<<<< HEAD
-            Name = $"({string.Join(",", _properties.Select(GetAbiType))})";
-=======
             _elements = _properties.Select(GetAbiType).ToArray();
             Name = $"({string.Join(",", _elements.AsEnumerable())})";
             IsDynamic = _elements.Any(p => p.IsDynamic);
->>>>>>> ff7ca668
         }
         
         public override (object, int) Decode(byte[] data, int position, bool packed)
         {
-<<<<<<< HEAD
-            T item = new T();
-            for (int i = 0; i < _properties.Length; i++)
-            {
-                PropertyInfo property = _properties[i];
-                AbiType abiType = GetAbiType(property);
-                object value;
-                (value, position) = abiType.Decode(data, position, packed);
-                property.SetValue(item, value);
-            }
-
-            return (item, position);
-=======
             (object[] arguments, int movedPosition) = DecodeSequence(_elements, data, packed, position);
 
             object item = new T();
@@ -157,27 +115,14 @@
             }
 
             return (item, movedPosition);
->>>>>>> ff7ca668
         }
 
         public override byte[] Encode(object? arg, bool packed)
         {
             if (arg is T item)
             {
-<<<<<<< HEAD
-                byte[][] encodedItems = new byte[_properties.Length][];
-                for (int i = 0; i < _properties.Length; i++)
-                {
-                    PropertyInfo property = _properties[i];
-                    object? value = property.GetValue(item);
-                    AbiType abiType = GetAbiType(property);
-                    encodedItems[i] = abiType.Encode(value, packed);
-                }
-                
-=======
                 IEnumerable<object?> values = _properties.Select(p => p.GetValue(item));
                 byte[][] encodedItems = EncodeSequence(_elements, values, packed);
->>>>>>> ff7ca668
                 return Bytes.Concat(encodedItems);
             }
 
@@ -185,13 +130,8 @@
         }
 
         public override Type CSharpType => typeof(T);
-<<<<<<< HEAD
-        
-        private AbiType GetAbiType(PropertyInfo property)
-=======
 
         private static AbiType GetAbiType(PropertyInfo property)
->>>>>>> ff7ca668
         {
             AbiTypeMappingAttribute? abiTypeMappingAttribute = property.GetCustomAttribute<AbiTypeMappingAttribute>();
             return abiTypeMappingAttribute is not null ? abiTypeMappingAttribute.AbiType : GetForCSharpType(property.PropertyType);
