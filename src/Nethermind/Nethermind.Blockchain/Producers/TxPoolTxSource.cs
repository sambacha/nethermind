--- conflicted
+++ resolved
@@ -114,15 +114,9 @@
             long blockNumber = parent.Number + 1;
             IReleaseSpec releaseSpec = _specProvider.GetSpec(blockNumber);
             bool isEip1559Enabled = releaseSpec.IsEip1559Enabled;
-<<<<<<< HEAD
-            UInt256 baseFee = BlockHeader.CalculateBaseFee(parent, releaseSpec);
+            UInt256 baseFee = BaseFeeCalculator.Calculate(parent, releaseSpec);
             IDictionary<Address, WrappedTransaction[]> pendingTransactions = _transactionPool.GetPendingTransactionsBySender();
             IComparer<WrappedTransaction> comparer = GetComparer(parent, new BlockPreparationContext(baseFee, blockNumber))
-=======
-            UInt256 baseFee = BaseFeeCalculator.Calculate(parent, releaseSpec);
-            IDictionary<Address, Transaction[]> pendingTransactions = _transactionPool.GetPendingTransactionsBySender();
-            IComparer<Transaction> comparer = GetComparer(parent, new BlockPreparationContext(baseFee, blockNumber))
->>>>>>> 12531385
                 .ThenBy(DistinctCompareTx.Instance); // in order to sort properly and not loose transactions we need to differentiate on their identity which provided comparer might not be doing
             
             IEnumerable<WrappedTransaction> transactions = GetOrderedTransactions(pendingTransactions, comparer);
