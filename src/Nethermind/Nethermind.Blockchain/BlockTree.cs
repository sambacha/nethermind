//  Copyright (c) 2021 Demerzel Solutions Limited
//  This file is part of the Nethermind library.
// 
//  The Nethermind library is free software: you can redistribute it and/or modify
//  it under the terms of the GNU Lesser General Public License as published by
//  the Free Software Foundation, either version 3 of the License, or
//  (at your option) any later version.
// 
//  The Nethermind library is distributed in the hope that it will be useful,
//  but WITHOUT ANY WARRANTY; without even the implied warranty of
//  MERCHANTABILITY or FITNESS FOR A PARTICULAR PURPOSE. See the
//  GNU Lesser General Public License for more details.
// 
//  You should have received a copy of the GNU Lesser General Public License
//  along with the Nethermind. If not, see <http://www.gnu.org/licenses/>.

using System;
using System.Collections;
using System.Collections.Generic;
using System.IO;
using System.Linq;
using System.Threading;
using System.Threading.Tasks;
using Nethermind.Blockchain.Find;
using Nethermind.Blockchain.Synchronization;
using Nethermind.Core;
using Nethermind.Core.Attributes;
using Nethermind.Core.Caching;
using Nethermind.Core.Crypto;
using Nethermind.Core.Extensions;
using Nethermind.Core.Specs;
using Nethermind.Db;
using Nethermind.Int256;
using Nethermind.Logging;
using Nethermind.Serialization.Rlp;
using Nethermind.State.Repositories;
using Nethermind.Db.Blooms;

namespace Nethermind.Blockchain
{
    [Todo(Improve.Refactor, "After the fast sync work there are some duplicated code parts for the 'by header' and 'by block' approaches.")]
    public partial class BlockTree : IBlockTree
    {
        // there is not much logic in the addressing here
        private const long LowestInsertedBodyNumberDbEntryAddress = 0;
        private static byte[] StateHeadHashDbEntryAddress = new byte[16];
        internal static Keccak DeletePointerAddressInDb = new(new BitArray(32 * 8, true).ToBytes());

        internal static Keccak HeadAddressInDb = Keccak.Zero;
        
        private const int CacheSize = 64;
        private readonly ICache<Keccak, Block> _blockCache = new LruCache<Keccak, Block>(CacheSize, CacheSize, "blocks");
        private readonly ICache<Keccak, BlockHeader> _headerCache = new LruCache<Keccak, BlockHeader>(CacheSize, CacheSize, "headers");

        private const int BestKnownSearchLimit = 256_000_000;

        private readonly object _batchInsertLock = new();

        private readonly IDb _blockDb;
        private readonly IDb _headerDb;
        private readonly IDb _blockInfoDb;

        private ICache<long, HashSet<Keccak>> _invalidBlocks = new LruCache<long, HashSet<Keccak>>(128, 128, "invalid blocks");
        private readonly BlockDecoder _blockDecoder = new();
        private readonly HeaderDecoder _headerDecoder = new();
        private readonly ILogger _logger;
        private readonly ISpecProvider _specProvider;
        private readonly IBloomStorage _bloomStorage;
        private readonly ISyncConfig _syncConfig;
        private readonly IChainLevelInfoRepository _chainLevelInfoRepository;
        private bool _tryToRecoverFromHeaderBelowBodyCorruption = false;

        public BlockHeader? Genesis { get; private set; }
        public Block? Head { get; private set; }
        public BlockHeader? BestSuggestedHeader { get; private set; }
        public Block? BestSuggestedBody { get; private set; }
        public BlockHeader? LowestInsertedHeader { get; private set; }

        private long? _lowestInsertedReceiptBlock;
        private long? _highestPersistedState;

        public long? LowestInsertedBodyNumber
        {
            get => _lowestInsertedReceiptBlock;
            set
            {
                _lowestInsertedReceiptBlock = value;
                if (value.HasValue)
                {
                    _blockDb.Set(LowestInsertedBodyNumberDbEntryAddress, Rlp.Encode(value.Value).Bytes);
                }
            }
        }

        public long BestKnownNumber { get; private set; }
        public ulong ChainId => _specProvider.ChainId;

        private int _canAcceptNewBlocksCounter;
        public bool CanAcceptNewBlocks => _canAcceptNewBlocksCounter == 0;

        private TaskCompletionSource<bool>? _taskCompletionSource;

        public BlockTree(
            IDbProvider? dbProvider,
            IChainLevelInfoRepository? chainLevelInfoRepository,
            ISpecProvider? specProvider,
            IBloomStorage? bloomStorage,
            ILogManager? logManager)
            : this(dbProvider?.BlocksDb, dbProvider?.HeadersDb, dbProvider?.BlockInfosDb, chainLevelInfoRepository, specProvider, bloomStorage, new SyncConfig(), logManager)
        {
        }

        public BlockTree(
            IDbProvider? dbProvider,
            IChainLevelInfoRepository? chainLevelInfoRepository,
            ISpecProvider? specProvider,
            IBloomStorage? bloomStorage,
            ISyncConfig? syncConfig,
            ILogManager? logManager)
            : this(dbProvider?.BlocksDb, dbProvider?.HeadersDb, dbProvider?.BlockInfosDb, chainLevelInfoRepository, specProvider, bloomStorage, syncConfig, logManager)
        {
        }

        public BlockTree(
            IDb? blockDb,
            IDb? headerDb,
            IDb? blockInfoDb,
            IChainLevelInfoRepository? chainLevelInfoRepository,
            ISpecProvider? specProvider,
            IBloomStorage? bloomStorage,
            ILogManager? logManager)
            : this(blockDb, headerDb, blockInfoDb, chainLevelInfoRepository, specProvider, bloomStorage, new SyncConfig(), logManager)
        {
        }

        public BlockTree(
            IDb? blockDb,
            IDb? headerDb,
            IDb? blockInfoDb,
            IChainLevelInfoRepository? chainLevelInfoRepository,
            ISpecProvider? specProvider,
            IBloomStorage? bloomStorage,
            ISyncConfig? syncConfig,
            ILogManager? logManager)
        {
            _logger = logManager?.GetClassLogger() ?? throw new ArgumentNullException(nameof(logManager));
            _blockDb = blockDb ?? throw new ArgumentNullException(nameof(blockDb));
            _headerDb = headerDb ?? throw new ArgumentNullException(nameof(headerDb));
            _blockInfoDb = blockInfoDb ?? throw new ArgumentNullException(nameof(blockInfoDb));
            _specProvider = specProvider ?? throw new ArgumentNullException(nameof(specProvider));
            _bloomStorage = bloomStorage ?? throw new ArgumentNullException(nameof(bloomStorage));
            _syncConfig = syncConfig ?? throw new ArgumentNullException(nameof(syncConfig));
            _chainLevelInfoRepository = chainLevelInfoRepository ?? throw new ArgumentNullException(nameof(chainLevelInfoRepository));

            byte[]? deletePointer = _blockInfoDb.Get(DeletePointerAddressInDb);
            if (deletePointer is not null)
            {
                DeleteBlocks(new Keccak(deletePointer));
            }

            ChainLevelInfo? genesisLevel = LoadLevel(0);
            if (genesisLevel is not null)
            {
                if (genesisLevel.BlockInfos.Length != 1)
                {
                    // just for corrupted test bases
                    genesisLevel.BlockInfos = new[] {genesisLevel.BlockInfos[0]};
                    _chainLevelInfoRepository.PersistLevel(0, genesisLevel);
                    //throw new InvalidOperationException($"Genesis level in DB has {genesisLevel.BlockInfos.Length} blocks");
                }

                if (genesisLevel.BlockInfos[0].WasProcessed)
                {
                    BlockHeader genesisHeader = FindHeader(genesisLevel.BlockInfos[0].BlockHash, BlockTreeLookupOptions.None);
                    Genesis = genesisHeader;
                    LoadStartBlock();
                }

                RecalculateTreeLevels();
                AttemptToFixCorruptionByMovingHeadBackwards();
            }

            if (_logger.IsInfo)
                _logger.Info($"Block tree initialized, " +
                             $"last processed is {Head?.Header.ToString(BlockHeader.Format.Short) ?? "0"}, " +
                             $"best queued is {BestSuggestedHeader?.Number.ToString() ?? "0"}, " +
                             $"best known is {BestKnownNumber}, " +
                             $"lowest inserted header {LowestInsertedHeader?.Number}, " +
                             $"body {LowestInsertedBodyNumber}");
            ThisNodeInfo.AddInfo("Chain ID     :", $"{Nethermind.Core.ChainId.GetChainName(ChainId)}");
            ThisNodeInfo.AddInfo("Chain head   :", $"{Head?.Header.ToString(BlockHeader.Format.Short) ?? "0"}");
        }

        private void AttemptToFixCorruptionByMovingHeadBackwards()
        {
            if (_tryToRecoverFromHeaderBelowBodyCorruption && BestSuggestedHeader != null)
            {
                ChainLevelInfo chainLevelInfo = LoadLevel(BestSuggestedHeader.Number);
                BlockInfo? canonicalBlock = chainLevelInfo?.MainChainBlock;
                if (canonicalBlock is not null)
                {
                    SetHeadBlock(canonicalBlock.BlockHash!);
                }
                else
                {
                    _logger.Error("Failed attempt to fix 'header < body' corruption caused by an unexpected shutdown.");
                }
            }
        }

        private void RecalculateTreeLevels()
        {
            LoadLowestInsertedBodyNumber();
            LoadLowestInsertedHeader();
            LoadBestKnown();
        }

        private void LoadLowestInsertedBodyNumber()
        {
            LowestInsertedBodyNumber =
                _blockDb.Get(LowestInsertedBodyNumberDbEntryAddress)?
                    .AsRlpValueContext().DecodeLong();
        }

        private void LoadLowestInsertedHeader()
        {
            long left = 1L;
            long right = _syncConfig.PivotNumberParsed;

            bool HasLevel(long blockNumber)
            {
                ChainLevelInfo level = LoadLevel(blockNumber);
                return level is not null;
            }

            long? lowestInsertedHeader = BinarySearchBlockNumber(left, right, HasLevel, BinarySearchDirection.Down);
            if (lowestInsertedHeader.HasValue)
            {
                ChainLevelInfo? level = LoadLevel(lowestInsertedHeader.Value);
                if (level is null)
                {
                    throw new InvalidDataException(
                        $"Missing chain level at number {lowestInsertedHeader.Value} when calling {nameof(LoadLowestInsertedHeader)}");
                }
                
                BlockInfo blockInfo = level.BlockInfos[0];
                LowestInsertedHeader = FindHeader(blockInfo.BlockHash, BlockTreeLookupOptions.None);
            }
        }

        private void LoadBestKnown()
        {
            long left = (Head?.Number ?? 0) == 0
                ? Math.Max(_syncConfig.PivotNumberParsed, LowestInsertedHeader?.Number ?? 0) - 1
                : Head.Number;
            long right = Math.Max(0, left) + BestKnownSearchLimit;

            bool LevelExists(long blockNumber)
            {
                return LoadLevel(blockNumber) is not null;
            }

            bool HeaderExists(long blockNumber)
            {
                ChainLevelInfo level = LoadLevel(blockNumber);
                if (level is null)
                {
                    return false;
                }

                foreach (BlockInfo blockInfo in level.BlockInfos)
                {
                    if (FindHeader(blockInfo.BlockHash, BlockTreeLookupOptions.None) is not null)
                    {
                        return true;
                    }
                }

                return false;
            }

            bool BodyExists(long blockNumber)
            {
                ChainLevelInfo level = LoadLevel(blockNumber);
                if (level is null)
                {
                    return false;
                }

                foreach (BlockInfo blockInfo in level.BlockInfos)
                {
                    if (FindBlock(blockInfo.BlockHash, BlockTreeLookupOptions.None) is not null)
                    {
                        return true;
                    }
                }

                return false;
            }

            long bestKnownNumberFound =
                BinarySearchBlockNumber(1, left, LevelExists) ?? 0;
            long bestKnownNumberAlternative =
                BinarySearchBlockNumber(left, right, LevelExists) ?? 0;

            long bestSuggestedHeaderNumber =
                BinarySearchBlockNumber(1, left, HeaderExists) ?? 0;
            long bestSuggestedHeaderNumberAlternative
                = BinarySearchBlockNumber(left, right, HeaderExists) ?? 0;

            long bestSuggestedBodyNumber
                = BinarySearchBlockNumber(1, left, BodyExists) ?? 0;
            long bestSuggestedBodyNumberAlternative
                = BinarySearchBlockNumber(left, right, BodyExists) ?? 0;

            if (_logger.IsInfo)
                _logger.Info("Numbers resolved, " +
                             $"level = Max({bestKnownNumberFound}, {bestKnownNumberAlternative}), " +
                             $"header = Max({bestSuggestedHeaderNumber}, {bestSuggestedHeaderNumberAlternative}), " +
                             $"body = Max({bestSuggestedBodyNumber}, {bestSuggestedBodyNumberAlternative})");

            BestKnownNumber = Math.Max(bestKnownNumberFound, bestKnownNumberAlternative);
            bestSuggestedHeaderNumber = Math.Max(bestSuggestedHeaderNumber, bestSuggestedHeaderNumberAlternative);
            bestSuggestedBodyNumber = Math.Max(bestSuggestedBodyNumber, bestSuggestedBodyNumberAlternative);

            if (BestKnownNumber < 0 ||
                bestSuggestedHeaderNumber < 0 ||
                bestSuggestedBodyNumber < 0 ||
                bestSuggestedHeaderNumber < bestSuggestedBodyNumber)
            {
                if (_logger.IsWarn)
                    _logger.Warn(
                        $"Detected corrupted block tree data ({bestSuggestedHeaderNumber} < {bestSuggestedBodyNumber}) (possibly due to an unexpected shutdown). Attempting to fix by moving head backwards. This may fail and you may need to resync the node.");
                if (bestSuggestedHeaderNumber < bestSuggestedBodyNumber)
                {
                    bestSuggestedBodyNumber = bestSuggestedHeaderNumber;
                    _tryToRecoverFromHeaderBelowBodyCorruption = true;
                }
                else
                {
                    throw new InvalidDataException("Invalid initial block tree state loaded - " +
                                                   $"best known: {BestKnownNumber}|" +
                                                   $"best header: {bestSuggestedHeaderNumber}|" +
                                                   $"best body: {bestSuggestedBodyNumber}|");
                }
            }

            BestSuggestedHeader = FindHeader(bestSuggestedHeaderNumber, BlockTreeLookupOptions.None);
            var bestSuggestedBodyHeader = FindHeader(bestSuggestedBodyNumber, BlockTreeLookupOptions.None);
            BestSuggestedBody = bestSuggestedBodyHeader is null ? null : FindBlock(bestSuggestedBodyHeader.Hash, BlockTreeLookupOptions.None);
        }

        private enum BinarySearchDirection
        {
            Up,
            Down
        }

        private static long? BinarySearchBlockNumber(long left, long right, Func<long, bool> isBlockFound, BinarySearchDirection direction = BinarySearchDirection.Up)
        {
            if (left > right)
            {
                return null;
            }

            long? result = null;
            while (left != right)
            {
                long index = direction == BinarySearchDirection.Up ? left + (right - left) / 2 : right - (right - left) / 2;
                if (isBlockFound(index))
                {
                    result = index;
                    if (direction == BinarySearchDirection.Up)
                    {
                        left = index + 1;
                    }
                    else
                    {
                        right = index - 1;
                    }
                }
                else
                {
                    if (direction == BinarySearchDirection.Up)
                    {
                        right = index;
                    }
                    else
                    {
                        left = index;
                    }
                }
            }

            if (isBlockFound(left))
            {
                result = direction == BinarySearchDirection.Up ? left : right;
            }

            return result;
        }

        public AddBlockResult Insert(BlockHeader header)
        {
            if (!CanAcceptNewBlocks)
            {
                return AddBlockResult.CannotAccept;
            }

            if (header.Hash is null)
            {
                throw new InvalidOperationException("An attempt to insert a block header without a known hash.");
            }
            
            if (header.Bloom is null)
            {
                throw new InvalidOperationException("An attempt to insert a block header without a known bloom.");
            }

            if (header.Number == 0)
            {
                throw new InvalidOperationException("Genesis block should not be inserted.");
            }

            if (header.TotalDifficulty is null)
            {
                SetTotalDifficulty(header);
            }

            _bloomStorage.Store(header.Number, header.Bloom);
            
            // validate hash here
            // using previously received header RLPs would allows us to save 2GB allocations on a sample
            // 3M Goerli blocks fast sync
            Rlp newRlp = _headerDecoder.Encode(header);
            _headerDb.Set(header.Hash, newRlp.Bytes);

            BlockInfo blockInfo = new(header.Hash, header.TotalDifficulty ?? 0);
            ChainLevelInfo chainLevel = new(true, blockInfo);
            _chainLevelInfoRepository.PersistLevel(header.Number, chainLevel);

            if (header.Number < (LowestInsertedHeader?.Number ?? long.MaxValue))
            {
                LowestInsertedHeader = header;
            }

            if (header.Number > BestKnownNumber)
            {
                BestKnownNumber = header.Number;
            }

            if (header.Number > (BestSuggestedHeader?.Number ?? 0))
            {
                BestSuggestedHeader = header;
            }

            return AddBlockResult.Added;
        }

        public AddBlockResult Insert(Block block)
        {
            if (!CanAcceptNewBlocks)
            {
                return AddBlockResult.CannotAccept;
            }

            if (block.Hash is null)
            {
                throw new InvalidOperationException("An attempt to store a block with a null hash.");
            }
            
            if (block.Number == 0)
            {
                throw new InvalidOperationException("Genesis block should not be inserted.");
            }

            // if we carry Rlp from the network message all the way here then we could solve 4GB of allocations and some processing
            // by avoiding encoding back to RLP here (allocations measured on a sample 3M blocks Goerli fast sync
            Rlp newRlp = _blockDecoder.Encode(block);
            _blockDb.Set(block.Hash, newRlp.Bytes);

            return AddBlockResult.Added;
        }

        public void Insert(IEnumerable<Block> blocks)
        {
            lock (_batchInsertLock)
            {
                // TODO: why is this commented out? why was it here in the first place? (2021-03-27)
                // try
                // {
                //   _blockDb.StartBatch();
                    foreach (Block block in blocks)
                    {
                        Insert(block);
                    }
                // }
                // finally
                // {
                //     _blockDb.CommitBatch();
                // }
            }
        }

        private AddBlockResult Suggest(Block? block, BlockHeader header, bool shouldProcess = true, bool? setAsMain = null)
        {
#if DEBUG
            /* this is just to make sure that we do not fall into this trap when creating tests */
            if (header.StateRoot is null && !header.IsGenesis)
            {
                throw new InvalidDataException($"State root is null in {header.ToString(BlockHeader.Format.Short)}");
            }
#endif

            if (header.Hash is null)
            {
                throw new InvalidOperationException("An attempt to suggest a header with a null hash.");
            }
            
            if (!CanAcceptNewBlocks)
            {
                return AddBlockResult.CannotAccept;
            }

        
            HashSet<Keccak> invalidBlocksWithThisNumber = _invalidBlocks.Get(header.Number);
            if (invalidBlocksWithThisNumber?.Contains(header.Hash) ?? false)
            {
                return AddBlockResult.InvalidBlock;
            }

            bool isKnown = IsKnownBlock(header.Number, header.Hash);
            if (isKnown && (BestSuggestedHeader?.Number ?? 0) >= header.Number)
            {
                if (_logger.IsTrace) _logger.Trace($"Block {header.Hash} already known.");
                return AddBlockResult.AlreadyKnown;
            }

            if (!header.IsGenesis && !IsKnownBlock(header.Number - 1, header.ParentHash!))
            {
                if (_logger.IsTrace) _logger.Trace($"Could not find parent ({header.ParentHash}) of block {header.Hash}");
                return AddBlockResult.UnknownParent;
            }

            SetTotalDifficulty(header);

            if (block is not null && !isKnown)
            {
                if (block.Hash is null)
                {
                    throw new InvalidOperationException("An attempt to suggest block with a null hash.");
                }
                
                Rlp newRlp = _blockDecoder.Encode(block);
                _blockDb.Set(block.Hash, newRlp.Bytes);
            }

            if (!isKnown)
            {
                Rlp newRlp = _headerDecoder.Encode(header);
                _headerDb.Set(header.Hash, newRlp.Bytes);

                BlockInfo blockInfo = new(header.Hash, header.TotalDifficulty ?? 0);
                UpdateOrCreateLevel(header.Number, blockInfo, setAsMain is null ? !shouldProcess : setAsMain.Value);
                NewSuggestedBlock?.Invoke(this, new BlockEventArgs(block));
            }

            if (header.IsGenesis || header.TotalDifficulty > (BestSuggestedHeader?.TotalDifficulty ?? 0))
            {
                if (header.IsGenesis)
                {
                    Genesis = header;
                }

                BestSuggestedHeader = header;
                if (block is not null && shouldProcess)
                {
                    BestSuggestedBody = block;
                    NewBestSuggestedBlock?.Invoke(this, new BlockEventArgs(block));
                }
            }

            return AddBlockResult.Added;
        }

        public AddBlockResult SuggestHeader(BlockHeader header)
        {
            return Suggest(null, header);
        }
        
        public async Task<AddBlockResult> SuggestBlockAsync(Block block, bool shouldProcess = true, bool? setAsMain = null)
        {
            await WaitForReadinessToAcceptNewBlock;
            return SuggestBlock(block, shouldProcess, setAsMain);
        }

        public AddBlockResult SuggestBlock(Block block, bool shouldProcess = true, bool? setAsMain = null)
        {
            if (Genesis is null && !block.IsGenesis)
            {
                throw new InvalidOperationException("Block tree should be initialized with genesis before suggesting other blocks.");
            }

            return Suggest(block, block.Header, shouldProcess, setAsMain);
        }

        public BlockHeader? FindHeader(long number, BlockTreeLookupOptions options)
        {
            Keccak blockHash = GetBlockHashOnMainOrBestDifficultyHash(number);
            return blockHash is null ? null : FindHeader(blockHash, options);
        }

        public Keccak? FindBlockHash(long blockNumber) => GetBlockHashOnMainOrBestDifficultyHash(blockNumber);

        public BlockHeader? FindHeader(Keccak? blockHash, BlockTreeLookupOptions options)
        {
            if (blockHash is null || blockHash == Keccak.Zero)
            {
                // TODO: would be great to check why this is still needed (maybe it is something archaic)
                return null;
            }

            BlockHeader? header = _headerDb.Get(blockHash, _headerDecoder, _headerCache, false);
            if (header is null)
            {
                return null;
            }

            header.Hash ??= blockHash;

            bool totalDifficultyNeeded = (options & BlockTreeLookupOptions.TotalDifficultyNotNeeded) == BlockTreeLookupOptions.None;
            bool requiresCanonical = (options & BlockTreeLookupOptions.RequireCanonical) == BlockTreeLookupOptions.RequireCanonical;

            if ((totalDifficultyNeeded && header.TotalDifficulty is null) || requiresCanonical)
            {
                (BlockInfo blockInfo, ChainLevelInfo level) = LoadInfo(header.Number, header.Hash, true);
                if (level is null || blockInfo is null)
                {
                    // TODO: this is here because storing block data is not transactional
                    // TODO: would be great to remove it, he?
                    if (_logger.IsTrace) _logger.Trace($"Entering missing block info in {nameof(FindHeader)} scope when head is {Head?.ToString(Block.Format.Short)}");
                    SetTotalDifficulty(header);
                    blockInfo = new BlockInfo(header.Hash, header.TotalDifficulty!.Value);
                    level = UpdateOrCreateLevel(header.Number, blockInfo);
                }
                else
                {
                    header.TotalDifficulty = blockInfo.TotalDifficulty;
                }

                if (requiresCanonical)
                {
                    bool isMain = level.MainChainBlock?.BlockHash?.Equals(blockHash) == true;
                    header = isMain ? header : null;
                }
            }

            if (header is not null && ShouldCache(header.Number))
            {
                _headerCache.Set(blockHash, header);
            }

            return header;
        }

        /// <returns>
        /// If level has a block on the main chain then returns the block info,otherwise <value>null</value>
        /// </returns>
        public BlockInfo? FindCanonicalBlockInfo(long blockNumber)
        {
            ChainLevelInfo level = LoadLevel(blockNumber);
            if (level is null)
            {
                return null;
            }

            if (level.HasBlockOnMainChain)
            {
                BlockInfo blockInfo = level.BlockInfos[0];
                blockInfo.BlockNumber = blockNumber;
                return blockInfo;
            }

            return null;
        }

        public Keccak? FindHash(long number)
        {
            return GetBlockHashOnMainOrBestDifficultyHash(number);
        }

        public BlockHeader[] FindHeaders(Keccak? blockHash, int numberOfBlocks, int skip, bool reverse)
        {
            if (numberOfBlocks == 0)
            {
                return Array.Empty<BlockHeader>();
            }

            if (blockHash is null)
            {
                return new BlockHeader[numberOfBlocks];
            }

            BlockHeader startHeader = FindHeader(blockHash, BlockTreeLookupOptions.TotalDifficultyNotNeeded);
            if (startHeader is null)
            {
                return new BlockHeader[numberOfBlocks];
            }

            if (numberOfBlocks == 1)
            {
                return new[] {startHeader};
            }

            if (skip == 0)
            {
                /* if we do not skip and we have the last block then we can assume that all the blocks are there
                   and we can use the fact that we can use parent hash and that searching by hash is much faster
                   as it does not require the step of resolving number -> hash */
                BlockHeader endHeader = FindHeader(startHeader.Number + numberOfBlocks - 1, BlockTreeLookupOptions.TotalDifficultyNotNeeded);
                if (endHeader is not null)
                {
                    return FindHeadersReversedFull(endHeader, numberOfBlocks);
                }
            }

            BlockHeader[] result = new BlockHeader[numberOfBlocks];
            BlockHeader current = startHeader;
            int directionMultiplier = reverse ? -1 : 1;
            int responseIndex = 0;
            do
            {
                result[responseIndex] = current;
                responseIndex++;
                long nextNumber = startHeader.Number + directionMultiplier * (responseIndex * skip + responseIndex);
                if (nextNumber < 0)
                {
                    break;
                }

                current = FindHeader(nextNumber, BlockTreeLookupOptions.TotalDifficultyNotNeeded);
            } while (current is not null && responseIndex < numberOfBlocks);

            return result;
        }

        private BlockHeader[] FindHeadersReversedFull(BlockHeader startHeader, int numberOfBlocks)
        {
            if (startHeader is null) throw new ArgumentNullException(nameof(startHeader));
            if (numberOfBlocks == 1)
            {
                return new[] {startHeader};
            }

            BlockHeader[] result = new BlockHeader[numberOfBlocks];

            BlockHeader current = startHeader;
            int responseIndex = numberOfBlocks - 1;
            do
            {
                result[responseIndex] = current;
                responseIndex--;
                if (responseIndex < 0)
                {
                    break;
                }

                current = this.FindParentHeader(current, BlockTreeLookupOptions.TotalDifficultyNotNeeded);
            } while (current is not null && responseIndex < numberOfBlocks);

            return result;
        }

        public BlockHeader? FindLowestCommonAncestor(BlockHeader firstDescendant, BlockHeader secondDescendant, long maxSearchDepth)
        {
            if (firstDescendant.Number > secondDescendant.Number)
            {
                firstDescendant = GetAncestorAtNumber(firstDescendant, secondDescendant.Number);
            }
            else if (secondDescendant.Number > firstDescendant.Number)
            {
                secondDescendant = GetAncestorAtNumber(secondDescendant, firstDescendant.Number);
            }

            long currentSearchDepth = 0;
            while (
                firstDescendant is not null 
                && secondDescendant is not null 
                && firstDescendant.Hash != secondDescendant.Hash)
            {
                if (currentSearchDepth++ >= maxSearchDepth) return null;
                firstDescendant = this.FindParentHeader(firstDescendant, BlockTreeLookupOptions.TotalDifficultyNotNeeded);
                secondDescendant = this.FindParentHeader(secondDescendant, BlockTreeLookupOptions.TotalDifficultyNotNeeded);
            }

            return firstDescendant;
        }

        private BlockHeader? GetAncestorAtNumber(BlockHeader header, long number)
        {
            BlockHeader? result = header;
            while (result is not null && result.Number < number)
            {
                result = this.FindParentHeader(result, BlockTreeLookupOptions.TotalDifficultyNotNeeded);
            }

            return header;
        }

        private Keccak? GetBlockHashOnMainOrBestDifficultyHash(long blockNumber)
        {
            if (blockNumber < 0)
            {
                throw new ArgumentException($"{nameof(blockNumber)} must be greater or equal zero and is {blockNumber}",
                    nameof(blockNumber));
            }

            ChainLevelInfo level = LoadLevel(blockNumber);
            if (level is null)
            {
                return null;
            }

            if (level.HasBlockOnMainChain)
            {
                return level.BlockInfos[0].BlockHash;
            }

            UInt256 bestDifficultySoFar = UInt256.Zero;
            Keccak bestHash = null;
            for (int i = 0; i < level.BlockInfos.Length; i++)
            {
                BlockInfo current = level.BlockInfos[i];
                if (level.BlockInfos[i].TotalDifficulty > bestDifficultySoFar)
                {
                    bestDifficultySoFar = current.TotalDifficulty;
                    bestHash = current.BlockHash;
                }
            }

            return bestHash;
        }

        public Block? FindBlock(long blockNumber, BlockTreeLookupOptions options)
        {
            Keccak hash = GetBlockHashOnMainOrBestDifficultyHash(blockNumber);
            return FindBlock(hash, options);
        }

        public void DeleteInvalidBlock(Block invalidBlock)
        {
            if (invalidBlock.Hash is null)
            {
                if (_logger.IsWarn) _logger.Warn($"{nameof(DeleteInvalidBlock)} call has been made for a block without a null hash.");
                return;
            }
            
            if (_logger.IsDebug) _logger.Debug($"Deleting invalid block {invalidBlock.ToString(Block.Format.FullHashAndNumber)}");

            HashSet<Keccak>? invalidBlocksWithThisNumber = _invalidBlocks.Get(invalidBlock.Number) ?? new HashSet<Keccak>();
            invalidBlocksWithThisNumber.Add(invalidBlock.Hash);
            _invalidBlocks.Set(invalidBlock.Number, invalidBlocksWithThisNumber);

            BestSuggestedHeader = Head?.Header;
            BestSuggestedBody = Head;

            BlockAcceptingNewBlocks();

            try
            {
                DeleteBlocks(invalidBlock.Hash!);
            }
            finally
            {
                ReleaseAcceptingNewBlocks();
            }
        }

        private void DeleteBlocks(Keccak deletePointer)
        {
            BlockHeader? deleteHeader = FindHeader(deletePointer, BlockTreeLookupOptions.TotalDifficultyNotNeeded);
            if (deleteHeader is null)
            {
                if (_logger.IsWarn) _logger.Warn(
                    $"Cannot delete invalid block {deletePointer} - block has not been added to the database or has already been deleted.");
                return;
            }

            if (deleteHeader.Hash is null)
            {
                if (_logger.IsWarn) _logger.Warn(
                    $"Cannot delete invalid block {deletePointer} - black has a null hash.");
                return;
            }
            
            long currentNumber = deleteHeader.Number;
            Keccak currentHash = deleteHeader.Hash;
            Keccak? nextHash = null;
            ChainLevelInfo? nextLevel = null;

            using BatchWrite batch = _chainLevelInfoRepository.StartBatch();
            while (true)
            {
                ChainLevelInfo? currentLevel = nextLevel ?? LoadLevel(currentNumber);
                nextLevel = LoadLevel(currentNumber + 1);

                bool shouldRemoveLevel = false;
                if (currentLevel is not null) // preparing update of the level (removal of the invalid branch block)
                {
                    if (currentLevel.BlockInfos.Length == 1)
                    {
                        shouldRemoveLevel = true;
                    }
                    else
                    {
                        currentLevel.BlockInfos = currentLevel.BlockInfos.Where(bi => bi.BlockHash != currentHash).ToArray();
                    }
                }

                // just finding what the next descendant will be
                if (nextLevel is not null)
                {
                    nextHash = FindChild(nextLevel, currentHash);
                }

                UpdateDeletePointer(nextHash);

                if (shouldRemoveLevel)
                {
                    BestKnownNumber = Math.Min(BestKnownNumber, currentNumber - 1);
                    _chainLevelInfoRepository.Delete(currentNumber, batch);
                }
                else if(currentLevel is not null)
                {
                    _chainLevelInfoRepository.PersistLevel(currentNumber, currentLevel, batch);
                }
                
                if (_logger.IsInfo) _logger.Info($"Deleting invalid block {currentHash} at level {currentNumber}");
                _blockCache.Delete(currentHash);
                _blockDb.Delete(currentHash);
                _headerCache.Delete(currentHash);
                _headerDb.Delete(currentHash);

                if (nextHash is null)
                {
                    break;
                }

                currentNumber++;
                currentHash = nextHash;
                nextHash = null;
            }
        }

        private Keccak? FindChild(ChainLevelInfo level, Keccak parentHash)
        {
            Keccak childHash = null;
            for (int i = 0; i < level.BlockInfos.Length; i++)
            {
                Keccak potentialChildHash = level.BlockInfos[i].BlockHash;
                BlockHeader? potentialChild = FindHeader(potentialChildHash, BlockTreeLookupOptions.TotalDifficultyNotNeeded);
                if (potentialChild is null)
                {
                    if(_logger.IsWarn) _logger.Warn(
                        $"Block with hash {potentialChildHash} has been found on chain level but its header is missing from the DB.");
                    return null;
                }
                
                if (potentialChild.ParentHash == parentHash)
                {
                    childHash = potentialChildHash;
                    break;
                }
            }

            return childHash;
        }

        public bool IsMainChain(BlockHeader blockHeader)
        {
            ChainLevelInfo? chainLevelInfo = LoadLevel(blockHeader.Number);
            bool isMain = chainLevelInfo is not null
                          && chainLevelInfo.MainChainBlock?.BlockHash?.Equals(blockHeader.Hash) == true;
            return isMain;
        }

        public bool IsMainChain(Keccak blockHash)
        {
            BlockHeader? header = FindHeader(blockHash, BlockTreeLookupOptions.TotalDifficultyNotNeeded);
            if (header is null)
            {
                throw new InvalidOperationException($"Not able to retrieve block number for an unknown block {blockHash}");
            }

            return IsMainChain(header);
        }

        public BlockHeader? FindBestSuggestedHeader() => BestSuggestedHeader;

        public bool WasProcessed(long number, Keccak blockHash)
        {
            ChainLevelInfo? levelInfo = LoadLevel(number);
            if (levelInfo is null)
            {
                throw new InvalidOperationException($"Not able to find block {blockHash} from an unknown level {number}");
            }
            
            int? index = FindIndex(blockHash, levelInfo);
            if (index is null)
            {
                throw new InvalidOperationException($"Not able to find block {blockHash} index on the chain level");
            }

            return levelInfo.BlockInfos[index.Value].WasProcessed;
        }
        
        public void UpdateMainChain(Block[] blocks, bool wereProcessed, bool forceUpdateHeadBlock = false)
        {
            if (blocks.Length == 0)
            {
                return;
            }

            bool ascendingOrder = true;
            if (blocks.Length > 1)
            {
                if (blocks[^1].Number < blocks[0].Number)
                {
                    ascendingOrder = false;
                }
            }

#if DEBUG
            for (int i = 0; i < blocks.Length; i++)
            {
                if (i != 0)
                {
                    if (ascendingOrder && blocks[i].Number != blocks[i - 1].Number + 1)
                    {
                        throw new InvalidOperationException("Update main chain invoked with gaps");
                    }

                    if (!ascendingOrder && blocks[i - 1].Number != blocks[i].Number + 1)
                    {
                        throw new InvalidOperationException("Update main chain invoked with gaps");
                    }
                }
            }
#endif

            long lastNumber = ascendingOrder ? blocks[^1].Number : blocks[0].Number;
            long previousHeadNumber = Head?.Number ?? 0L;
            using BatchWrite batch = _chainLevelInfoRepository.StartBatch();
            if (previousHeadNumber > lastNumber)
            {
                for (long i = 0; i < previousHeadNumber - lastNumber; i++)
                {
                    long levelNumber = previousHeadNumber - i;

                    ChainLevelInfo? level = LoadLevel(levelNumber);
                    if (level is not null)
                    {
                        level.HasBlockOnMainChain = false;
                        _chainLevelInfoRepository.PersistLevel(levelNumber, level, batch);
                    }
                }
            }

            for (int i = 0; i < blocks.Length; i++)
            {
                Block block = blocks[i];
                if (ShouldCache(block.Number))
                {
                    _blockCache.Set(block.Hash, blocks[i]);
                    _headerCache.Set(block.Hash, block.Header);
                }

                // we only force update head block for last block in processed blocks
                bool lastProcessedBlock = i == blocks.Length - 1;
                MoveToMain(blocks[i], batch, wereProcessed, forceUpdateHeadBlock && lastProcessedBlock);
            }
        }

        
        /// <summary>
        /// Moves block to main chain.
        /// </summary>
        /// <param name="block">Block to move</param>
        /// <param name="batch">Db batch</param>
        /// <param name="wasProcessed">Was block processed (full sync), or not (fast sync)</param>
        /// <param name="forceUpdateHeadBlock">Force updating <see cref="Head"/> to this block, even when <see cref="Block.TotalDifficulty"/> is not higher than previous head.</param>
        /// <exception cref="InvalidOperationException">Invalid block</exception>
        [Todo(Improve.MissingFunctionality, "Recalculate bloom storage on reorg.")]
        private void MoveToMain(Block block, BatchWrite batch, bool wasProcessed, bool forceUpdateHeadBlock)
        {
            if (block.Hash is null)
            {
                throw new InvalidOperationException("An attempt to move to main a block with hash not set.");
            }
            
            if (block.Bloom is null)
            {
                throw new InvalidOperationException("An attempt to move to main a block with bloom not set.");
            }
            
            ChainLevelInfo? level = LoadLevel(block.Number);
            int? index = level is null ? null : FindIndex(block.Hash, level);
            if (index is null)
            {
                throw new InvalidOperationException($"Cannot move unknown block {block.ToString(Block.Format.FullHashAndNumber)} to main");
            }

            Keccak hashOfThePreviousMainBlock = level.MainChainBlock?.BlockHash;

            BlockInfo info = level.BlockInfos[index.Value];
            info.WasProcessed = wasProcessed;
            if (index.Value != 0)
            {
                (level.BlockInfos[index.Value], level.BlockInfos[0]) = (level.BlockInfos[0], level.BlockInfos[index.Value]);
            }

            _bloomStorage.Store(block.Number, block.Bloom);
            level.HasBlockOnMainChain = true;
            _chainLevelInfoRepository.PersistLevel(block.Number, level, batch);

            Block previous = hashOfThePreviousMainBlock is not null && hashOfThePreviousMainBlock != block.Hash
                ? FindBlock(hashOfThePreviousMainBlock, BlockTreeLookupOptions.TotalDifficultyNotNeeded)
                : null;

            BlockAddedToMain?.Invoke(this, new BlockReplacementEventArgs(block, previous));

            if (forceUpdateHeadBlock || block.IsGenesis || block.TotalDifficulty > (Head?.TotalDifficulty ?? 0))
            {
                if (block.Number == 0)
                {
                    Genesis = block.Header;
                }

                if (block.TotalDifficulty is null)
                {
                    throw new InvalidOperationException("Head block with null total difficulty");
                }

                if (wasProcessed)
                {
                    UpdateHeadBlock(block);
                }
            }

            if (_logger.IsTrace) _logger.Trace($"Block {block.ToString(Block.Format.Short)} added to main chain");
        }

        private void LoadStartBlock()
        {
            Block? startBlock = null;
            byte[] persistedNumberData = _blockInfoDb.Get(StateHeadHashDbEntryAddress);
            BestPersistedState = persistedNumberData is null ? null : new RlpStream(persistedNumberData).DecodeLong();
            long? persistedNumber = BestPersistedState;
            if (persistedNumber is not null)
            {
                startBlock = FindBlock(persistedNumber.Value, BlockTreeLookupOptions.None);
                _logger.Warn($"Start block loaded from reorg boundary - {persistedNumber} - {startBlock?.ToString(Block.Format.Short)}");
            }
            else
            {
                byte[] data = _blockInfoDb.Get(HeadAddressInDb);
                if (data is not null)
                {
                    startBlock = FindBlock(new Keccak(data), BlockTreeLookupOptions.None);
                    _logger.Warn($"Start block loaded from HEAD - {startBlock?.ToString(Block.Format.Short)}");
                }
            }

            if (startBlock is not null)
            {
                if (startBlock.Hash is null)
                {
                    throw new InvalidDataException("The start block hash is null.");
                }
                
                SetHeadBlock(startBlock.Hash);
            }
        }

        private void SetHeadBlock(Keccak headHash)
        {
            Block? headBlock = FindBlock(headHash, BlockTreeLookupOptions.None);
            if (headBlock is null)
            {
                throw new InvalidOperationException("An attempt to set a head block that has not been stored in the DB.");
            }

            ChainLevelInfo? level = LoadLevel(headBlock.Number);
            int? index = level is null ? null : FindIndex(headHash, level);
            if (!index.HasValue)
            {
                throw new InvalidDataException("Head block data missing from chain info");
            }

            headBlock.Header.TotalDifficulty = level.BlockInfos[index.Value].TotalDifficulty;
            Head = headBlock;
        }

        public bool IsKnownBlock(long number, Keccak blockHash)
        {
            if (number > BestKnownNumber)
            {
                return false;
            }

            // IsKnownBlock will be mainly called when new blocks are incoming
            // and these are very likely to be all at the head of the chain
            if (blockHash == Head?.Hash)
            {
                return true;
            }

            if (_headerCache.Get(blockHash) is not null)
            {
                return true;
            }

            ChainLevelInfo level = LoadLevel(number);
            return level is not null && FindIndex(blockHash, level).HasValue;
        }

        private void UpdateDeletePointer(Keccak? hash)
        {
            if (hash is null)
            {
                _blockInfoDb.Delete(DeletePointerAddressInDb);
            }
            else
            {
                if (_logger.IsInfo) _logger.Info($"Deleting an invalid block or its descendant {hash}");
                _blockInfoDb.Set(DeletePointerAddressInDb, hash.Bytes);
            }
        }

        public void UpdateHeadBlock(Keccak blockHash)
        {
            if(_logger.IsError) _logger.Error($"Block tree override detected - updating head block to {blockHash}.");
            _blockInfoDb.Set(HeadAddressInDb, blockHash.Bytes);
        }

        private void UpdateHeadBlock(Block block)
        {
            if (block.Hash is null)
            {
                throw new InvalidOperationException("Block suggested as the new head block has no hash set.");
            }
            
            if (block.IsGenesis)
            {
                Genesis = block.Header;
            }

            Head = block;
            _blockInfoDb.Set(HeadAddressInDb, block.Hash.Bytes);
            NewHeadBlock?.Invoke(this, new BlockEventArgs(block));
        }

        private ChainLevelInfo UpdateOrCreateLevel(long number, BlockInfo blockInfo, bool setAsMain = false)
        {
            using (var batch = _chainLevelInfoRepository.StartBatch())
            {
                ChainLevelInfo level = LoadLevel(number, false);

                if (level is not null)
                {
                    BlockInfo[] blockInfos = level.BlockInfos;
                    Array.Resize(ref blockInfos, blockInfos.Length + 1);
                    if (setAsMain)
                    {
                        blockInfos[^1] = blockInfos[0];
                        blockInfos[0] = blockInfo;
                    }
                    else
                    {
                        blockInfos[^1] = blockInfo;
                    }

                    level.BlockInfos = blockInfos;
                }
                else
                {
                    if (number > BestKnownNumber)
                    {
                        BestKnownNumber = number;
                    }

                    level = new ChainLevelInfo(false, new[] {blockInfo});
                }

                if (setAsMain)
                {
                    level.HasBlockOnMainChain = true;
                }

                _chainLevelInfoRepository.PersistLevel(number, level, batch);

                return level;
            }
        }

        private (BlockInfo Info, ChainLevelInfo Level) LoadInfo(long number, Keccak blockHash, bool forceLoad)
        {
            ChainLevelInfo chainLevelInfo = LoadLevel(number, forceLoad);
            if (chainLevelInfo is null)
            {
                return (null, null);
            }

            int? index = FindIndex(blockHash, chainLevelInfo);
            return index.HasValue ? (chainLevelInfo.BlockInfos[index.Value], chainLevelInfo) : (null, chainLevelInfo);
        }

        private static int? FindIndex(Keccak blockHash, ChainLevelInfo level)
        {
            for (int i = 0; i < level.BlockInfos.Length; i++)
            {
                Keccak hashAtIndex = level.BlockInfos[i].BlockHash;
                if (hashAtIndex.Equals(blockHash))
                {
                    return i;
                }
            }

            return null;
        }

        private ChainLevelInfo? LoadLevel(long number, bool forceLoad = true)
        {
            if (number > BestKnownNumber && !forceLoad)
            {
                return null;
            }

            return _chainLevelInfoRepository.LoadLevel(number);
        }

        /// <summary>
        /// To make cache useful even when we handle sync requests
        /// </summary>
        /// <param name="number"></param>
        /// <returns></returns>
        private bool ShouldCache(long number)
        {
            return number == 0L || Head is null || number > Head.Number - CacheSize && number <= Head.Number + 1;
        }

        public ChainLevelInfo? FindLevel(long number)
        {
            return _chainLevelInfoRepository.LoadLevel(number);
        }

        public Keccak? HeadHash => Head?.Hash;
        public Keccak? GenesisHash => Genesis?.Hash;
        public Keccak? PendingHash => Head?.Hash;

        public Block? FindBlock(Keccak? blockHash, BlockTreeLookupOptions options)
        {
            if (blockHash is null || blockHash == Keccak.Zero)
            {
                return null;
            }

            Block block = _blockDb.Get(blockHash, _blockDecoder, _blockCache, false);
            if (block is null)
            {
                return null;
            }

            bool totalDifficultyNeeded = (options & BlockTreeLookupOptions.TotalDifficultyNotNeeded) == BlockTreeLookupOptions.None;
            bool requiresCanonical = (options & BlockTreeLookupOptions.RequireCanonical) == BlockTreeLookupOptions.RequireCanonical;

            if ((totalDifficultyNeeded && block.TotalDifficulty is null) || requiresCanonical)
            {
                (BlockInfo blockInfo, ChainLevelInfo level) = LoadInfo(block.Number, block.Hash, true);
                if (level is null || blockInfo is null)
                {
                    // TODO: this is here because storing block data is not transactional
                    // TODO: would be great to remove it, he?
                    if (_logger.IsTrace) _logger.Trace($"Entering missing block info in {nameof(FindBlock)} scope when head is {Head?.ToString(Block.Format.Short)}");
                    SetTotalDifficulty(block.Header);
                    blockInfo = new BlockInfo(block.Hash, block.TotalDifficulty!.Value);
                    level = UpdateOrCreateLevel(block.Number, blockInfo);
                }
                else
                {
                    block.Header.TotalDifficulty = blockInfo.TotalDifficulty;
                }

                if (requiresCanonical)
                {
                    bool isMain = level.MainChainBlock?.BlockHash.Equals(blockHash) == true;
                    block = isMain ? block : null;
                }
            }

            if (block is not null && ShouldCache(block.Number))
            {
                _blockCache.Set(blockHash, block);
                _headerCache.Set(blockHash, block.Header);
            }

            return block;
        }

        private void SetTotalDifficulty(BlockHeader header)
        {
            BlockHeader GetParentHeader(BlockHeader current) =>
                // TotalDifficultyNotNeeded is by design here,
                // if it was absent this would result in recursion, as if parent doesn't already have total difficulty 
                // then it would call back to SetTotalDifficulty for it
                // This was original code but it could result in stack overflow
                this.FindParentHeader(current, BlockTreeLookupOptions.TotalDifficultyNotNeeded)
                ?? throw new InvalidOperationException($"An orphaned block on the chain {current}");

            void SetTotalDifficultyDeep(BlockHeader current)
            {
                Stack<BlockHeader> stack = new();
                while (current.TotalDifficulty is null)
                {
                    (BlockInfo blockInfo, ChainLevelInfo level) = LoadInfo(current.Number, current.Hash, true);
                    if (level is null || blockInfo is null)
                    {
                        stack.Push(current);
                        if (_logger.IsTrace) _logger.Trace($"Calculating total difficulty for {current.ToString(BlockHeader.Format.Short)}");
                        current = GetParentHeader(current);
                    }
                    else
                    {
                        current.TotalDifficulty = blockInfo.TotalDifficulty;
                    }
                }

                while (stack.TryPop(out BlockHeader child))
                {
                    child.TotalDifficulty = current.TotalDifficulty + child.Difficulty;
                    BlockInfo blockInfo = new(child.Hash, child.TotalDifficulty.Value);
                    UpdateOrCreateLevel(child.Number, blockInfo);
                    if (_logger.IsTrace) _logger.Trace($"Calculated total difficulty for {child} is {child.TotalDifficulty}");
                    current = child;
                }
            }

            if (header.TotalDifficulty is not null)
            {
                return;
            }

            if (_logger.IsTrace) _logger.Trace($"Calculating total difficulty for {header.ToString(BlockHeader.Format.Short)}");

            if (header.IsGenesis)
            {
                header.TotalDifficulty = header.Difficulty;
            }
            else
            {
                BlockHeader parentHeader = GetParentHeader(header);

                if (parentHeader.TotalDifficulty is null)
                {
                    SetTotalDifficultyDeep(parentHeader);
                }

                header.TotalDifficulty = parentHeader.TotalDifficulty + header.Difficulty;
            }

            if (_logger.IsTrace) _logger.Trace($"Calculated total difficulty for {header} is {header.TotalDifficulty}");
        }

        public event EventHandler<BlockReplacementEventArgs>? BlockAddedToMain;

        public event EventHandler<BlockEventArgs>? NewBestSuggestedBlock;
        
        public event EventHandler<BlockEventArgs>? NewSuggestedBlock;

        public event EventHandler<BlockEventArgs>? NewHeadBlock;

        /// <summary>
        /// Can delete a slice of the chain (usually invoked when the chain is corrupted in the DB).
        /// This will only allow to delete a slice starting somewhere before the head of the chain
        /// and ending somewhere after the head (in case there are some hanging levels later).
        /// </summary>
        /// <param name="startNumber">Start level of the slice to delete</param>
        /// <param name="endNumber">End level of the slice to delete</param>
        /// <exception cref="ArgumentException">Thrown when <paramref name="startNumber"/> ot <paramref name="endNumber"/> do not satisfy the slice position rules</exception>
        public int DeleteChainSlice(in long startNumber, long? endNumber)
        {
            int deleted = 0;
            endNumber ??= BestKnownNumber;

            if (endNumber - startNumber < 0)
            {
                throw new ArgumentException("Start number must be equal or greater end number.", nameof(startNumber));
            }

            if (endNumber - startNumber > 50000)
            {
                throw new ArgumentException($"Cannot delete that many blocks at once (start: {startNumber}, end {endNumber}).", nameof(startNumber));
            }

            if (startNumber < 1)
            {
                throw new ArgumentException("Start number must be strictly greater than 0", nameof(startNumber));
            }

            Block? newHeadBlock = null;

            // we are running these checks before all the deletes
            if (Head.Number >= startNumber)
            {
                // greater than zero so will not fail
                ChainLevelInfo? chainLevelInfo = _chainLevelInfoRepository.LoadLevel(startNumber - 1);
                if (chainLevelInfo is null)
                {
                    throw new InvalidDataException($"Chain level {startNumber - 1} does not exist when {startNumber} level exists.");
                }

                // there may be no canonical block marked on this level - then we just hack to genesis
                Keccak? newHeadHash = chainLevelInfo.HasBlockOnMainChain ? chainLevelInfo.BlockInfos[0].BlockHash : Genesis?.Hash;
                newHeadBlock = newHeadHash is null ? null : FindBlock(newHeadHash, BlockTreeLookupOptions.None);
            }

            using (_chainLevelInfoRepository.StartBatch())
            {
                for (long i = endNumber.Value; i >= startNumber; i--)
                {
                    ChainLevelInfo? chainLevelInfo = _chainLevelInfoRepository.LoadLevel(i);
                    if (chainLevelInfo is null)
                    {
                        continue;
                    }

                    _chainLevelInfoRepository.Delete(i);
                    deleted++;

                    foreach (BlockInfo blockInfo in chainLevelInfo.BlockInfos)
                    {
                        Keccak blockHash = blockInfo.BlockHash;
                        _blockInfoDb.Delete(blockHash);
                        _blockDb.Delete(blockHash);
                        _headerDb.Delete(blockHash);
                    }
                }
            }

            if (newHeadBlock is not null)
            {
                UpdateHeadBlock(newHeadBlock);
            }

            return deleted;
        }

        internal void BlockAcceptingNewBlocks()
        {
            if (CanAcceptNewBlocks)
            {
                _taskCompletionSource = new TaskCompletionSource<bool>();
            }
            Interlocked.Increment(ref _canAcceptNewBlocksCounter);
        }

        internal void ReleaseAcceptingNewBlocks()
        {
            Interlocked.Decrement(ref _canAcceptNewBlocksCounter);
            if (CanAcceptNewBlocks)
            {
                _taskCompletionSource.SetResult(true);
                _taskCompletionSource = null;
            }
        }

<<<<<<< HEAD
        /// <inheritdoc />
        public long? BestPersistedState
=======
        private Task WaitForReadinessToAcceptNewBlock => _taskCompletionSource?.Task ?? Task.CompletedTask;

        public void SavePruningReorganizationBoundary(long blockNumber)
>>>>>>> 46f40d0c
        {
            get => _highestPersistedState;
            set
            {
                _highestPersistedState = value;
                if (value.HasValue)
                {
                    _blockInfoDb.Set(StateHeadHashDbEntryAddress, Rlp.Encode(value.Value).Bytes);
                }
            }
        }
    }
}<|MERGE_RESOLUTION|>--- conflicted
+++ resolved
@@ -1574,14 +1574,10 @@
             }
         }
 
-<<<<<<< HEAD
+        private Task WaitForReadinessToAcceptNewBlock => _taskCompletionSource?.Task ?? Task.CompletedTask;
+
         /// <inheritdoc />
         public long? BestPersistedState
-=======
-        private Task WaitForReadinessToAcceptNewBlock => _taskCompletionSource?.Task ?? Task.CompletedTask;
-
-        public void SavePruningReorganizationBoundary(long blockNumber)
->>>>>>> 46f40d0c
         {
             get => _highestPersistedState;
             set
