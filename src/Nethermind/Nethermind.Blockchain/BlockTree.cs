--- conflicted
+++ resolved
@@ -1351,18 +1351,10 @@
                                                                || _specProvider.TerminalTotalDifficulty == null);
 
             // after the merge, we will accept only the blocks with Difficulty = 0. However, during the transition process
-<<<<<<< HEAD
-            // we can have terminal PoW blocks with Difficulty > 0.
-            bool postMergeImprovementRequirementSatisfied = _specProvider.TerminalTotalDifficulty != null &&
-                                                            header.TotalDifficulty >=
-                                                            _specProvider.TerminalTotalDifficulty &&
-                                                            (header.IsPostMerge || header.Difficulty == 0 || IsTerminalBlock(header));
-=======
             // we can have terminal PoW blocks with Difficulty > 0. That is why we accept everything greater or equal
             // than current head and header.TD >= TTD.
             bool postMergeImprovementRequirementSatisfied = _specProvider.TerminalTotalDifficulty != null &&
                                                             header.TotalDifficulty >= _specProvider.TerminalTotalDifficulty;
->>>>>>> 4bce4f2e
             return preMergeImprovementRequirementSatisfied || postMergeImprovementRequirementSatisfied;
         }
 
