--- conflicted
+++ resolved
@@ -1408,11 +1408,7 @@
 
         private ChainLevelInfo UpdateOrCreateLevel(long number, BlockInfo blockInfo, bool setAsMain = false)
         {
-<<<<<<< HEAD
             using (BatchWrite? batch = _chainLevelInfoRepository.StartBatch())
-=======
-            using (BatchWrite batch = _chainLevelInfoRepository.StartBatch())
->>>>>>> f4493052
             {
                 ChainLevelInfo level = LoadLevel(number, false);
 
