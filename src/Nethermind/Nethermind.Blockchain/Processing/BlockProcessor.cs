--- conflicted
+++ resolved
@@ -103,11 +103,7 @@
                 {
                     if (blocksCount > 64 && i % 8 == 0)
                     {
-<<<<<<< HEAD
-                        if (_logger.IsInfo) _logger.Info($"Processing part of a long blocks branch {i}/{suggestedBlocks.Count}");
-=======
                         if(_logger.IsInfo) _logger.Info($"Processing part of a long blocks branch {i}/{blocksCount}");
->>>>>>> 993659cb
                     }
 
                     var (processedBlock, receipts) = ProcessOne(suggestedBlocks[i], options, blockTracer);
