//  Copyright (c) 2021 Demerzel Solutions Limited
//  This file is part of the Nethermind library.
// 
//  The Nethermind library is free software: you can redistribute it and/or modify
//  it under the terms of the GNU Lesser General Public License as published by
//  the Free Software Foundation, either version 3 of the License, or
//  (at your option) any later version.
// 
//  The Nethermind library is distributed in the hope that it will be useful,
//  but WITHOUT ANY WARRANTY; without even the implied warranty of
//  MERCHANTABILITY or FITNESS FOR A PARTICULAR PURPOSE. See the
//  GNU Lesser General Public License for more details.
// 
//  You should have received a copy of the GNU Lesser General Public License
//  along with the Nethermind. If not, see <http://www.gnu.org/licenses/>.

using System;
using System.Collections.Generic;
using System.Linq;
using System.Numerics;
using Nethermind.Blockchain.Receipts;
using Nethermind.Blockchain.Rewards;
using Nethermind.Blockchain.Validators;
using Nethermind.Core;
using Nethermind.Core.Collections;
using Nethermind.Core.Crypto;
using Nethermind.Core.Specs;
using Nethermind.Crypto;
using Nethermind.Int256;
using Nethermind.Evm;
using Nethermind.Evm.Tracing;
using Nethermind.Logging;
using Nethermind.Specs.Forks;
using Nethermind.State;
using Nethermind.State.Proofs;
using Nethermind.TxPool;
<<<<<<< HEAD
=======
using Nethermind.TxPool.Comparison;
>>>>>>> e46ccade

namespace Nethermind.Blockchain.Processing
{
    public partial class BlockProcessor : IBlockProcessor
    {
        private readonly ILogger _logger;
        private readonly ISpecProvider _specProvider;
        private readonly IStateProvider _stateProvider;
        private readonly IReceiptStorage _receiptStorage;
        private readonly IWitnessCollector _witnessCollector;
        private readonly IBlockValidator _blockValidator;
        private readonly IStorageProvider _storageProvider;
        private readonly IRewardCalculator _rewardCalculator;
        private readonly IBlockProcessor.ITransactionProcessor _transactionProcessor;

        private const int MaxUncommittedBlocks = 64;

        /// <summary>
        /// We use a single receipt tracer for all blocks. Internally receipt tracer forwards most of the calls
        /// to any block-specific tracers.
        /// </summary>
        private readonly BlockReceiptsTracer _receiptsTracer;

        public BlockProcessor(
            ISpecProvider? specProvider,
            IBlockValidator? blockValidator,
            IRewardCalculator? rewardCalculator,
            IBlockProcessor.ITransactionProcessor? transactionProcessor,
            IStateProvider? stateProvider,
            IStorageProvider? storageProvider,
            IReceiptStorage? receiptStorage,
            IWitnessCollector? witnessCollector,
            ILogManager? logManager)
        {
            _logger = logManager?.GetClassLogger() ?? throw new ArgumentNullException(nameof(logManager));
            _specProvider = specProvider ?? throw new ArgumentNullException(nameof(specProvider));
            _blockValidator = blockValidator ?? throw new ArgumentNullException(nameof(blockValidator));
            _stateProvider = stateProvider ?? throw new ArgumentNullException(nameof(stateProvider));
            _storageProvider = storageProvider ?? throw new ArgumentNullException(nameof(storageProvider));
            _receiptStorage = receiptStorage ?? throw new ArgumentNullException(nameof(receiptStorage));
            _witnessCollector = witnessCollector ?? throw new ArgumentNullException(nameof(witnessCollector));
            _rewardCalculator = rewardCalculator ?? throw new ArgumentNullException(nameof(rewardCalculator));
            _transactionProcessor = transactionProcessor ?? throw new ArgumentNullException(nameof(transactionProcessor));

            _receiptsTracer = new BlockReceiptsTracer();
        }

        public event EventHandler<BlockProcessedEventArgs> BlockProcessed;

        public event EventHandler<TxProcessedEventArgs> TransactionProcessed
        {
            add { _transactionProcessor.TransactionProcessed += value; }
            remove { _transactionProcessor.TransactionProcessed -= value; }
        }

        // TODO: move to branch processor
        public Block[] Process(Keccak newBranchStateRoot, List<Block> suggestedBlocks, ProcessingOptions options, IBlockTracer blockTracer)
        {
            if (suggestedBlocks.Count == 0) return Array.Empty<Block>();
            
            BlocksProcessing?.Invoke(this, new BlocksProcessingEventArgs(suggestedBlocks));

            /* We need to save the snapshot state root before reorganization in case the new branch has invalid blocks.
               In case of invalid blocks on the new branch we will discard the entire branch and come back to 
               the previous head state.*/
            Keccak previousBranchStateRoot = CreateCheckpoint();
            InitBranch(newBranchStateRoot);

            bool readOnly = (options & ProcessingOptions.ReadOnlyChain) != 0;
            int blocksCount = suggestedBlocks.Count;
            Block[] processedBlocks = new Block[blocksCount];
            try
            {
                for (int i = 0; i < blocksCount; i++)
                {
                    if (blocksCount > 64 && i % 8 == 0)
                    {
                        if(_logger.IsInfo) _logger.Info($"Processing part of a long blocks branch {i}/{blocksCount}. Block: {suggestedBlocks[i]}");
                    }

                    _witnessCollector.Reset();
                    (Block processedBlock, TxReceipt[] receipts) = ProcessOne(suggestedBlocks[i], options, blockTracer);
                    processedBlocks[i] = processedBlock;

                    // be cautious here as AuRa depends on processing
                    PreCommitBlock(newBranchStateRoot, suggestedBlocks[i].Number);
                    if (!readOnly)
                    {
                        _witnessCollector.Persist(processedBlock.Hash!);
                        BlockProcessed?.Invoke(this, new BlockProcessedEventArgs(processedBlock, receipts));
                    }

                    // CommitBranch in parts if we have long running branch
                    bool isFirstInBatch = i == 0;
                    bool isLastInBatch = i == blocksCount - 1;
                    bool isNotAtTheEdge = !isFirstInBatch && !isLastInBatch;
                    bool isCommitPoint = i % MaxUncommittedBlocks == 0 && isNotAtTheEdge;
                    if (isCommitPoint && readOnly == false)
                    {
                        if (_logger.IsInfo) _logger.Info($"Commit part of a long blocks branch {i}/{blocksCount}");
                        CommitBranch();
                        previousBranchStateRoot = CreateCheckpoint();
                        Keccak? newStateRoot = suggestedBlocks[i].StateRoot;
                        InitBranch(newStateRoot, false);
                    }
                }

                if (readOnly)
                {
                    RestoreBranch(previousBranchStateRoot);
                }
                else
                {
                    // TODO: move to branch processor
                    CommitBranch();
                }

                return processedBlocks;
            }
            catch (Exception ex) // try to restore for all cost
            {
                _logger.Trace($"Encountered exception {ex} while processing blocks.");
                RestoreBranch(previousBranchStateRoot);
                throw;
            }
        }

        public event EventHandler<BlocksProcessingEventArgs>? BlocksProcessing;

        // TODO: move to branch processor
        private void InitBranch(Keccak branchStateRoot, bool incrementReorgMetric = true)
        {
            /* Please note that we do not reset the state if branch state root is null.
               That said, I do not remember in what cases we receive null here.*/
            if (branchStateRoot != null && _stateProvider.StateRoot != branchStateRoot)
            {
                /* Discarding the other branch data - chain reorganization.
                   We cannot use cached values any more because they may have been written
                   by blocks that are being reorganized out.*/

                if (incrementReorgMetric)
                    Metrics.Reorganizations++;
                _storageProvider.Reset();
                _stateProvider.Reset();
                _stateProvider.StateRoot = branchStateRoot;
            }
        }

        // TODO: move to branch processor
        private Keccak CreateCheckpoint()
        {
            return _stateProvider.StateRoot;
        }

        // TODO: move to block processing pipeline
        private void PreCommitBlock(Keccak newBranchStateRoot, long blockNumber)
        {
            if (_logger.IsTrace) _logger.Trace($"Committing the branch - {newBranchStateRoot} | {_stateProvider.StateRoot}");
            _storageProvider.CommitTrees(blockNumber);
            _stateProvider.CommitTree(blockNumber);
        }

        // TODO: move to branch processor
        private void CommitBranch()
        {
            _stateProvider.CommitCode();
            // nowadays we could commit branch via TrieStore or similar (after this responsibility has been moved
        }

        // TODO: move to branch processor
        private void RestoreBranch(Keccak branchingPointStateRoot)
        {
            if (_logger.IsTrace) _logger.Trace($"Restoring the branch checkpoint - {branchingPointStateRoot}");
            _storageProvider.Reset();
            _stateProvider.Reset();
            _stateProvider.StateRoot = branchingPointStateRoot;
            if (_logger.IsTrace) _logger.Trace($"Restored the branch checkpoint - {branchingPointStateRoot} | {_stateProvider.StateRoot}");
        }
<<<<<<< HEAD
        
=======

        // TODO: block processor pipeline
        private TxReceipt[] ProcessTransactions(Block block, ProcessingOptions processingOptions, IBlockTracer blockTracer, IReleaseSpec spec)
        {
            void ProcessTransaction(Transaction currentTx, int index)
            {
                if ((processingOptions & ProcessingOptions.DoNotVerifyNonce) != 0)
                {
                    currentTx.Nonce = _stateProvider.GetNonce(currentTx.SenderAddress);
                }

                _receiptsTracer.StartNewTxTrace(currentTx);
                _transactionProcessor.Execute(currentTx, block.Header, _receiptsTracer);
                _receiptsTracer.EndTxTrace();

                TransactionProcessed?.Invoke(this, new TxProcessedEventArgs(index, currentTx, _receiptsTracer.TxReceipts[index]));
            }

            _receiptsTracer.SetOtherTracer(blockTracer);
            _receiptsTracer.StartNewBlockTrace(block);

            IEnumerable<Transaction> transactions = block.GetTransactions(out bool transactionsChangeable);

            if (transactionsChangeable)
            {
                int i = 0;
                LinkedHashSet<Transaction> transactionsForBlock = new(ByHashTxComparer.Instance);
                foreach (Transaction currentTx in transactions)
                {
                    if (!transactionsForBlock.Contains(currentTx))
                    {
	                    TxAction txAction = CheckTx(currentTx, block).Action;

	                    if (txAction == TxAction.Skip)
	                    {
	                        continue;
	                    }
                    
	                    if (txAction == TxAction.Stop)
	                    {
	                        break;
	                    }

	                    ProcessTransaction(currentTx, i++);
	                    transactionsForBlock.Add(currentTx);
					}
                }
                
                block.TrySetTransactions(transactionsForBlock.ToArray());
                block.Header.TxRoot = new TxTrie(block.Transactions).RootHash;

            }
            else
            {
                for (int i = 0; i < block.Transactions.Length; i++)
                {
                    Transaction currentTx = block.Transactions[i];
                    ProcessTransaction(currentTx, i);
                }
            }

            _receiptsTracer.EndBlockTrace();
            
            return _receiptsTracer.TxReceipts!;
        }

>>>>>>> e46ccade
        // TODO: block processor pipeline
        private (Block Block, TxReceipt[] Receipts) ProcessOne(Block suggestedBlock, ProcessingOptions options, IBlockTracer blockTracer)
        {
            if (_logger.IsTrace) _logger.Trace($"Processing block {suggestedBlock.ToString(Block.Format.Short)} ({options})");

            ApplyDaoTransition(suggestedBlock);
            Block block = PrepareBlockForProcessing(suggestedBlock);
            TxReceipt[] receipts = ProcessBlock(block, blockTracer, options);
            ValidateProcessedBlock(suggestedBlock, options, block, receipts);
            if ((options & ProcessingOptions.StoreReceipts) != 0)
            {
                StoreTxReceipts(block, receipts);
            }
            
            return (block, receipts);
        }

        // TODO: block processor pipeline
        private void ValidateProcessedBlock(Block suggestedBlock, ProcessingOptions options, Block block, TxReceipt[] receipts)
        {
            if ((options & ProcessingOptions.NoValidation) == 0 && !_blockValidator.ValidateProcessedBlock(block, receipts, suggestedBlock))
            {
                if (_logger.IsError) _logger.Error($"Processed block is not valid {suggestedBlock.ToString(Block.Format.FullHashAndNumber)}");
                throw new InvalidBlockException(suggestedBlock.Hash);
            }
        }

        // TODO: block processor pipeline
        protected virtual TxReceipt[] ProcessBlock(
            Block block, 
            IBlockTracer blockTracer, 
            ProcessingOptions options)
        {
            IReleaseSpec spec = _specProvider.GetSpec(block.Number);
            
            _receiptsTracer.SetOtherTracer(blockTracer);
            _receiptsTracer.StartNewBlockTrace(block);
            TxReceipt[] receipts = _transactionProcessor.ProcessTransactions(block, options, blockTracer, _receiptsTracer, spec);
            _receiptsTracer.EndBlockTrace();
            
            block.Header.ReceiptsRoot = receipts.GetReceiptsRoot(spec, block.ReceiptsRoot);
            ApplyMinerRewards(block, blockTracer, spec);

            _stateProvider.Commit(spec);
            _stateProvider.RecalculateStateRoot();

            block.Header.StateRoot = _stateProvider.StateRoot;
            block.Header.Hash = block.Header.CalculateHash();

            return receipts;
        }

        // TODO: block processor pipeline
        private void StoreTxReceipts(Block block, TxReceipt[] txReceipts)
        {
            _receiptStorage.Insert(block, txReceipts);
        }

        // TODO: block processor pipeline
        private Block PrepareBlockForProcessing(Block suggestedBlock)
        {
            if (_logger.IsTrace) _logger.Trace($"{suggestedBlock.Header.ToString(BlockHeader.Format.Full)}");

            BlockHeader bh = suggestedBlock.Header;
            BlockHeader header = new(
                bh.ParentHash,
                bh.OmmersHash,
                bh.Beneficiary,
                bh.Difficulty,
                bh.Number,
                bh.GasLimit,
                bh.Timestamp,
                bh.ExtraData)
            {
                Bloom = Bloom.Empty,
                Author = bh.Author,
                Hash = bh.Hash,
                MixHash = bh.MixHash,
                Nonce = bh.Nonce,
                TxRoot = bh.TxRoot,
                TotalDifficulty = bh.TotalDifficulty,
                AuRaStep = bh.AuRaStep,
                AuRaSignature = bh.AuRaSignature,
                ReceiptsRoot = bh.ReceiptsRoot,
                BaseFeePerGas = bh.BaseFeePerGas
            };

            IEnumerable<Transaction> transactions = suggestedBlock.GetTransactions(out bool transactionsChangeable);
            return transactionsChangeable 
                ? new BlockToProduce(header, transactions, suggestedBlock.Ommers) 
                : new Block(header, transactions, suggestedBlock.Ommers);
        }

        // TODO: block processor pipeline
        private void ApplyMinerRewards(Block block, IBlockTracer tracer, IReleaseSpec spec)
        {
            if (_logger.IsTrace) _logger.Trace("Applying miner rewards:");
            BlockReward[] rewards = _rewardCalculator.CalculateRewards(block);
            for (int i = 0; i < rewards.Length; i++)
            {
                BlockReward reward = rewards[i];

                ITxTracer txTracer = NullTxTracer.Instance;
                if (tracer.IsTracingRewards)
                {
                    // we need this tracer to be able to track any potential miner account creation
                    txTracer = tracer.StartNewTxTrace(null);
                }

                ApplyMinerReward(block, reward, spec);

                if (tracer.IsTracingRewards)
                {
                    tracer.EndTxTrace();
                    tracer.ReportReward(reward.Address, reward.RewardType.ToLowerString(), reward.Value);
                    if (txTracer.IsTracingState)
                    {
                        _stateProvider.Commit(spec, txTracer);
                    }
                }
            }
        }

        // TODO: block processor pipeline (only where rewards needed)
        private void ApplyMinerReward(Block block, BlockReward reward, IReleaseSpec spec)
        {
            if (_logger.IsTrace) _logger.Trace($"  {(BigInteger) reward.Value / (BigInteger) Unit.Ether:N3}{Unit.EthSymbol} for account at {reward.Address}");

            if (!_stateProvider.AccountExists(reward.Address))
            {
                _stateProvider.CreateAccount(reward.Address, reward.Value);
            }
            else
            {
                _stateProvider.AddToBalance(reward.Address, reward.Value, spec);
            }
        }

        // TODO: block processor pipeline
        private void ApplyDaoTransition(Block block)
        {
            if (_specProvider.DaoBlockNumber.HasValue && _specProvider.DaoBlockNumber.Value == block.Header.Number)
            {
                if (_logger.IsInfo) _logger.Info("Applying the DAO transition");
                Address withdrawAccount = DaoData.DaoWithdrawalAccount;
                if (!_stateProvider.AccountExists(withdrawAccount))
                {
                    _stateProvider.CreateAccount(withdrawAccount, 0);
                }

                foreach (Address daoAccount in DaoData.DaoAccounts)
                {
                    UInt256 balance = _stateProvider.GetBalance(daoAccount);
                    _stateProvider.AddToBalance(withdrawAccount, balance, Dao.Instance);
                    _stateProvider.SubtractFromBalance(daoAccount, balance, Dao.Instance);
                }
            }
        }
        
        // This is going to be moved to separate strategies in MEV work
        protected virtual (TxAction Action, string Reason) CheckTx(Transaction currentTx, Block block)
        {
            // No more gas available in block
            long gasRemaining = block.Header.GasLimit - block.GasUsed;
            return currentTx.GasLimit > gasRemaining 
                ? (TxAction.Stop, "Not enough gas in block") 
                : (TxAction.Add, string.Empty);
        }

        protected enum TxAction
        {
            Add,
            Skip,
            Stop
        }
    }
}<|MERGE_RESOLUTION|>--- conflicted
+++ resolved
@@ -34,10 +34,7 @@
 using Nethermind.State;
 using Nethermind.State.Proofs;
 using Nethermind.TxPool;
-<<<<<<< HEAD
-=======
 using Nethermind.TxPool.Comparison;
->>>>>>> e46ccade
 
 namespace Nethermind.Blockchain.Processing
 {
@@ -51,7 +48,7 @@
         private readonly IBlockValidator _blockValidator;
         private readonly IStorageProvider _storageProvider;
         private readonly IRewardCalculator _rewardCalculator;
-        private readonly IBlockProcessor.ITransactionProcessor _transactionProcessor;
+        private readonly IBlockProcessor.IBlockTransactionsStrategy _blockTransactionsStrategy;
 
         private const int MaxUncommittedBlocks = 64;
 
@@ -65,7 +62,7 @@
             ISpecProvider? specProvider,
             IBlockValidator? blockValidator,
             IRewardCalculator? rewardCalculator,
-            IBlockProcessor.ITransactionProcessor? transactionProcessor,
+            IBlockProcessor.IBlockTransactionsStrategy? blockTransactionsStrategy,
             IStateProvider? stateProvider,
             IStorageProvider? storageProvider,
             IReceiptStorage? receiptStorage,
@@ -80,7 +77,7 @@
             _receiptStorage = receiptStorage ?? throw new ArgumentNullException(nameof(receiptStorage));
             _witnessCollector = witnessCollector ?? throw new ArgumentNullException(nameof(witnessCollector));
             _rewardCalculator = rewardCalculator ?? throw new ArgumentNullException(nameof(rewardCalculator));
-            _transactionProcessor = transactionProcessor ?? throw new ArgumentNullException(nameof(transactionProcessor));
+            _blockTransactionsStrategy = blockTransactionsStrategy ?? throw new ArgumentNullException(nameof(blockTransactionsStrategy));
 
             _receiptsTracer = new BlockReceiptsTracer();
         }
@@ -89,8 +86,8 @@
 
         public event EventHandler<TxProcessedEventArgs> TransactionProcessed
         {
-            add { _transactionProcessor.TransactionProcessed += value; }
-            remove { _transactionProcessor.TransactionProcessed -= value; }
+            add { _blockTransactionsStrategy.TransactionProcessed += value; }
+            remove { _blockTransactionsStrategy.TransactionProcessed -= value; }
         }
 
         // TODO: move to branch processor
@@ -216,76 +213,7 @@
             _stateProvider.StateRoot = branchingPointStateRoot;
             if (_logger.IsTrace) _logger.Trace($"Restored the branch checkpoint - {branchingPointStateRoot} | {_stateProvider.StateRoot}");
         }
-<<<<<<< HEAD
         
-=======
-
-        // TODO: block processor pipeline
-        private TxReceipt[] ProcessTransactions(Block block, ProcessingOptions processingOptions, IBlockTracer blockTracer, IReleaseSpec spec)
-        {
-            void ProcessTransaction(Transaction currentTx, int index)
-            {
-                if ((processingOptions & ProcessingOptions.DoNotVerifyNonce) != 0)
-                {
-                    currentTx.Nonce = _stateProvider.GetNonce(currentTx.SenderAddress);
-                }
-
-                _receiptsTracer.StartNewTxTrace(currentTx);
-                _transactionProcessor.Execute(currentTx, block.Header, _receiptsTracer);
-                _receiptsTracer.EndTxTrace();
-
-                TransactionProcessed?.Invoke(this, new TxProcessedEventArgs(index, currentTx, _receiptsTracer.TxReceipts[index]));
-            }
-
-            _receiptsTracer.SetOtherTracer(blockTracer);
-            _receiptsTracer.StartNewBlockTrace(block);
-
-            IEnumerable<Transaction> transactions = block.GetTransactions(out bool transactionsChangeable);
-
-            if (transactionsChangeable)
-            {
-                int i = 0;
-                LinkedHashSet<Transaction> transactionsForBlock = new(ByHashTxComparer.Instance);
-                foreach (Transaction currentTx in transactions)
-                {
-                    if (!transactionsForBlock.Contains(currentTx))
-                    {
-	                    TxAction txAction = CheckTx(currentTx, block).Action;
-
-	                    if (txAction == TxAction.Skip)
-	                    {
-	                        continue;
-	                    }
-                    
-	                    if (txAction == TxAction.Stop)
-	                    {
-	                        break;
-	                    }
-
-	                    ProcessTransaction(currentTx, i++);
-	                    transactionsForBlock.Add(currentTx);
-					}
-                }
-                
-                block.TrySetTransactions(transactionsForBlock.ToArray());
-                block.Header.TxRoot = new TxTrie(block.Transactions).RootHash;
-
-            }
-            else
-            {
-                for (int i = 0; i < block.Transactions.Length; i++)
-                {
-                    Transaction currentTx = block.Transactions[i];
-                    ProcessTransaction(currentTx, i);
-                }
-            }
-
-            _receiptsTracer.EndBlockTrace();
-            
-            return _receiptsTracer.TxReceipts!;
-        }
-
->>>>>>> e46ccade
         // TODO: block processor pipeline
         private (Block Block, TxReceipt[] Receipts) ProcessOne(Block suggestedBlock, ProcessingOptions options, IBlockTracer blockTracer)
         {
@@ -323,7 +251,7 @@
             
             _receiptsTracer.SetOtherTracer(blockTracer);
             _receiptsTracer.StartNewBlockTrace(block);
-            TxReceipt[] receipts = _transactionProcessor.ProcessTransactions(block, options, blockTracer, _receiptsTracer, spec);
+            TxReceipt[] receipts = _blockTransactionsStrategy.ProcessTransactions(block, options, blockTracer, _receiptsTracer, spec);
             _receiptsTracer.EndBlockTrace();
             
             block.Header.ReceiptsRoot = receipts.GetReceiptsRoot(spec, block.ReceiptsRoot);
@@ -444,22 +372,5 @@
                 }
             }
         }
-        
-        // This is going to be moved to separate strategies in MEV work
-        protected virtual (TxAction Action, string Reason) CheckTx(Transaction currentTx, Block block)
-        {
-            // No more gas available in block
-            long gasRemaining = block.Header.GasLimit - block.GasUsed;
-            return currentTx.GasLimit > gasRemaining 
-                ? (TxAction.Stop, "Not enough gas in block") 
-                : (TxAction.Add, string.Empty);
-        }
-
-        protected enum TxAction
-        {
-            Add,
-            Skip,
-            Stop
-        }
     }
 }