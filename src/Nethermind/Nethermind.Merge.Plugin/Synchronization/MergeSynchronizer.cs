//  Copyright (c) 2021 Demerzel Solutions Limited
//  This file is part of the Nethermind library.
// 
//  The Nethermind library is free software: you can redistribute it and/or modify
//  it under the terms of the GNU Lesser General Public License as published by
//  the Free Software Foundation, either version 3 of the License, or
//  (at your option) any later version.
// 
//  The Nethermind library is distributed in the hope that it will be useful,
//  but WITHOUT ANY WARRANTY; without even the implied warranty of
//  MERCHANTABILITY or FITNESS FOR A PARTICULAR PURPOSE. See the
//  GNU Lesser General Public License for more details.
// 
//  You should have received a copy of the GNU Lesser General Public License
//  along with the Nethermind. If not, see <http://www.gnu.org/licenses/>.
// 

using System;
using Nethermind.Blockchain;
using Nethermind.Blockchain.Receipts;
using Nethermind.Blockchain.Synchronization;
using Nethermind.Consensus.Processing;
using Nethermind.Consensus.Validators;
using Nethermind.Core;
using Nethermind.Core.Specs;
using Nethermind.Db;
using Nethermind.Logging;
using Nethermind.Merge.Plugin.Handlers;
using Nethermind.Stats;
using Nethermind.Synchronization;
using Nethermind.Synchronization.Blocks;
using Nethermind.Synchronization.FastBlocks;
using Nethermind.Synchronization.ParallelSync;
using Nethermind.Synchronization.Peers;

namespace Nethermind.Merge.Plugin.Synchronization;

public class MergeSynchronizer : Synchronizer
{
    private readonly IMergeSyncController _mergeSync;
    private readonly IMergeConfig _mergeConfig;
    private readonly IBlockCacheService _blockCacheService;
    private readonly ISyncProgressResolver _syncProgressResolver;
    private readonly IBlockValidator _blockValidator;
    private readonly IBlockProcessingQueue _blockProcessingQueue;

    public MergeSynchronizer(
        IDbProvider dbProvider,
        ISpecProvider specProvider,
        IBlockTree blockTree,
        IReceiptStorage receiptStorage,
        ISyncPeerPool peerPool,
        INodeStatsManager nodeStatsManager,
        ISyncModeSelector syncModeSelector,
        ISyncConfig syncConfig,
        IBlockDownloaderFactory blockDownloaderFactory,
        IPivot pivot,
        IMergeSyncController mergeSync,
        IMergeConfig mergeConfig,
        IBlockCacheService blockCacheService,
        ISyncProgressResolver syncProgressResolver,
        IBlockValidator blockValidator,
        IBlockProcessingQueue blockProcessingQueue,
        ILogManager logManager) : base(dbProvider, specProvider, blockTree, receiptStorage, peerPool, nodeStatsManager,
        syncModeSelector, syncConfig, blockDownloaderFactory, pivot, logManager)
    {
        _mergeSync = mergeSync;
        _mergeConfig = mergeConfig;
        _blockCacheService = blockCacheService;
        _syncProgressResolver = syncProgressResolver;
        _blockValidator = blockValidator;
        _blockProcessingQueue = blockProcessingQueue;
    }

    public override void Start()
    {
<<<<<<< HEAD
        base.Start();
        // if (_syncConfig.BeaconHeadersSync)
        // {
            StartBeaconHeadersComponents();   
        // }
=======
        if (!_syncConfig.SynchronizationEnabled)
        {
            return;
        }
        
        base.Start();
        StartBeaconHeadersComponents();
>>>>>>> 7463ac84
        StartBeaconFullSyncComponents();
    }

    private void StartBeaconHeadersComponents()
    {
        FastBlocksPeerAllocationStrategyFactory fastFactory = new();
        BeaconHeadersSyncFeed beaconHeadersFeed =
            new(_syncMode, _blockTree, _syncPeerPool, _syncConfig, _syncReport, _pivot, _mergeConfig, _logManager);
        BeaconHeadersSyncDispatcher beaconHeadersDispatcher =
            new(beaconHeadersFeed!, _syncPeerPool, fastFactory, _logManager);
        beaconHeadersDispatcher.Start(_syncCancellation.Token).ContinueWith(t =>
        {
            if (t.IsFaulted)
            {
                if (_logger.IsError) _logger.Error("Beacon headers downloader failed", t.Exception);
            }
            else
            {
                if (_logger.IsInfo) _logger.Info("Beacon headers task completed.");
            }
        });
    }

    private void StartBeaconFullSyncComponents()
    {
        BeaconFullSyncFeed beaconFullSyncFeed = new(_syncMode, _blockCacheService, _blockTree, _syncProgressResolver,
            _blockValidator, _blockProcessingQueue, _logManager);
        BeaconFullSyncDispatcher beaconFullSyncDispatcher =
            new(beaconFullSyncFeed!, _logManager);
        beaconFullSyncDispatcher.Start(_syncCancellation.Token).ContinueWith(t =>
        {
            if (t.IsFaulted)
            {
                if (_logger.IsError) _logger.Error("Beacon full sync failed", t.Exception);
            }
            else
            {
                if (_logger.IsInfo) _logger.Info("Beacon full sync task completed.");
            }
        });
    }
}<|MERGE_RESOLUTION|>--- conflicted
+++ resolved
@@ -74,13 +74,6 @@
 
     public override void Start()
     {
-<<<<<<< HEAD
-        base.Start();
-        // if (_syncConfig.BeaconHeadersSync)
-        // {
-            StartBeaconHeadersComponents();   
-        // }
-=======
         if (!_syncConfig.SynchronizationEnabled)
         {
             return;
@@ -88,7 +81,6 @@
         
         base.Start();
         StartBeaconHeadersComponents();
->>>>>>> 7463ac84
         StartBeaconFullSyncComponents();
     }
 
