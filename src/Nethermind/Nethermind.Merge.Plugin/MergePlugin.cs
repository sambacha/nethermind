--- conflicted
+++ resolved
@@ -108,12 +108,7 @@
 
                 IInitConfig? initConfig = _api.Config<IInitConfig>();
 
-<<<<<<< HEAD
                 PayloadStorage payloadStorage = new(_idealBlockProductionContext, _emptyBlockProductionContext, initConfig, _api.LogManager);
-=======
-                PayloadStorage payloadStorage = new(_idealBlockProductionTrigger, _emptyBlockProductionTrigger,
-                    _api.StateProvider, _api.BlockchainProcessor, initConfig, _api.LogManager);
->>>>>>> 7dfc7ef1
 
                 PostMergeHeaderValidator postPostMergeHeaderValidator = new(
                     _api.BlockTree,
@@ -123,20 +118,13 @@
                     new PreparePayloadHandler(_api.BlockTree, payloadStorage, _manualTimestamper, _api.Sealer,
                         _api.LogManager),
                     new GetPayloadHandler(payloadStorage, _api.LogManager),
-<<<<<<< HEAD
-                    new ExecutePayloadHandler(_api.BlockTree, _api.BlockchainProcessor,
-                        _api.EthSyncingInfo, _api.StateProvider, _api.Config<IInitConfig>(),
-                        _api.BlockProducerEnvFactory, _api.LogManager),
-=======
                     new ExecutePayloadHandler(
                         postPostMergeHeaderValidator,
                         _api.BlockTree,
                         _api.BlockchainProcessor,
                         _api.EthSyncingInfo,
-                        _api.StateProvider,
                         _api.Config<IInitConfig>(),
                         _api.LogManager),
->>>>>>> 7dfc7ef1
                     _transitionProcessHandler,
                     new ForkChoiceUpdatedHandler(_api.BlockTree, _api.StateProvider, _blockFinalizationManager,
                         _poSSwitcher, _api.BlockConfirmationManager, _api.LogManager),
