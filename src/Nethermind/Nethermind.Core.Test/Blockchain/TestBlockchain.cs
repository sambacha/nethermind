--- conflicted
+++ resolved
@@ -93,12 +93,8 @@
             EthereumEcdsa = new EthereumEcdsa(ChainId.Mainnet, LimboLogs.Instance);
             ITxStorage txStorage = new InMemoryTxStorage();
             DbProvider = await TestMemDbProvider.InitAsync();
-<<<<<<< HEAD
             TrieStore = new TrieStore(StateDb.Innermost, LimboLogs.Instance);
             State = new StateProvider(TrieStore, DbProvider.CodeDb, LimboLogs.Instance);
-=======
-            State = new StateProvider(StateDb, CodeDb, LimboLogs.Instance);
->>>>>>> 993659cb
             State.CreateAccount(TestItem.AddressA, (initialValues ?? 1000.Ether()));
             State.CreateAccount(TestItem.AddressB, (initialValues ?? 1000.Ether()));
             State.CreateAccount(TestItem.AddressC, (initialValues ?? 1000.Ether()));
