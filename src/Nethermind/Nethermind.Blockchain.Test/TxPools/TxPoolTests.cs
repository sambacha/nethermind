--- conflicted
+++ resolved
@@ -378,13 +378,8 @@
         }
 
         [TestCase(1, 0)]
-<<<<<<< HEAD
-        [TestCase(2, 2)]
-        public void should_remove_bucket_after_removal_of_tx_from_it_if_first_tx_to_execute_have_insufficient_balance(int numberOfTxsPossibleToExecuteBeforeGasExhaustion, int expectedPoolCount)
-=======
         [TestCase(2, 10)]
         public async Task should_dump_GasBottleneck_of_all_txs_in_bucket_after_removal_of_tx_from_it_if_first_tx_to_execute_has_insufficient_balance(int numberOfTxsPossibleToExecuteBeforeGasExhaustion, int expectedMaxGasBottleneck)
->>>>>>> a38b6454
         {
             const int gasPrice = 10;
             const int value = 1;
@@ -407,20 +402,6 @@
             }
 
             _txPool.GetPendingTransactionsCount().Should().Be(3);
-<<<<<<< HEAD
-            
-            _txPool.RemoveTransaction(transactions[0]);
-            _stateProvider.SubtractFromBalance(TestItem.AddressA, (UInt256)oneTxPrice, new ReleaseSpec());
-            
-            _txPool.RemoveOrUpdateBuckets();
-            _txPool.GetPendingTransactionsCount().Should().Be(expectedPoolCount);
-        }
-        
-        [Test]
-        public void should_remove_highest_nonce_first_if_txPool_size_exceeded()
-        {
-            _txPool = CreatePool(_noTxStorage, new TxPoolConfig(){Size = 5});
-=======
             _txPool.GetPendingTransactions().Select(t => t.GasBottleneck).Max().Should().Be(gasPrice);
 
             _txPool.RemoveTransaction(transactions[0].Hash);
@@ -436,7 +417,6 @@
         public async Task should_not_dump_GasBottleneck_of_all_txs_in_bucket_if_first_tx_in_bucket_has_insufficient_balance_but_has_old_nonce()
         {
             _txPool = CreatePool(_noTxStorage);
->>>>>>> a38b6454
             Transaction[] transactions = new Transaction[5];
             
             for (int i = 0; i < 5; i++)
@@ -450,31 +430,6 @@
                 _txPool.AddTransaction(transactions[i], TxHandlingOptions.PersistentBroadcast);
             }
 
-<<<<<<< HEAD
-            Transaction higherPriorityTx = Build.A.Transaction
-                .WithSenderAddress(TestItem.AddressB)
-                .WithNonce(0)
-                .WithGasPrice(100)
-                .SignedAndResolved(_ethereumEcdsa, TestItem.PrivateKeyB).TestObject;
-            EnsureSenderBalance(higherPriorityTx);
-            _txPool.AddTransaction(higherPriorityTx, TxHandlingOptions.PersistentBroadcast);
-            
-            _txPool.GetPendingTransactions().Max(t => t.Tx.Nonce).Should().Be(3);
-            _txPool.GetPendingTransactions().Min(t => t.GasBottleneck).Should().Be(2);
-            _txPool.GetPendingTransactions().Max(t => t.GasBottleneck).Should().Be(100);
-        }
-
-        [Test]
-        public void should_remove_txHash_from_hashCache_when_tx_removed_because_of_insufficient_balance()
-        {
-            const int gasPrice = 10;
-            const int value = 1;
-            int oneTxPrice = _txGasLimit * gasPrice + value;
-            _txPool = CreatePool(_noTxStorage);
-            Transaction[] transactions = new Transaction[3];
-
-            EnsureSenderBalance(TestItem.AddressA, (UInt256)(oneTxPrice));
-=======
             for (int i = 0; i < 3; i++)
             {
                 _stateProvider.IncrementNonce(TestItem.AddressA);
@@ -493,40 +448,11 @@
         {
             _txPool = CreatePool(_noTxStorage);
             Transaction[] transactions = new Transaction[5];
->>>>>>> a38b6454
             
             for (int i = 0; i < 3; i++)
             {
                 transactions[i] = Build.A.Transaction
                     .WithSenderAddress(TestItem.AddressA)
-<<<<<<< HEAD
-                    .WithNonce((UInt256)i)
-                    .WithGasPrice((UInt256)gasPrice)
-                    .WithGasLimit(_txGasLimit)
-                    .WithValue(value)
-                    .SignedAndResolved(_ethereumEcdsa, TestItem.PrivateKeyA).TestObject;
-                _txPool.AddTransaction(transactions[i], TxHandlingOptions.PersistentBroadcast);
-            }
-
-            _txPool.GetPendingTransactionsCount().Should().Be(3);
-            _txPool.IsInHashCache(transactions[1].Hash).Should().BeTrue();
-            _txPool.IsInHashCache(transactions[2].Hash).Should().BeTrue();
-            
-            _txPool.RemoveTransaction(transactions[0]);
-            _stateProvider.SubtractFromBalance(TestItem.AddressA, (UInt256)oneTxPrice, new ReleaseSpec());
-            
-            _txPool.RemoveOrUpdateBuckets();
-            _txPool.GetPendingTransactionsCount().Should().Be(0);
-
-            _txPool.IsInHashCache(transactions[1].Hash).Should().BeFalse();
-            _txPool.IsInHashCache(transactions[2].Hash).Should().BeFalse();
-        }
-
-        [Test]
-        public void should_remove_txHash_from_hashCache_when_tx_removed_because_of_txPool_size_exceeded()
-        {
-            _txPool = CreatePool(_noTxStorage, new TxPoolConfig(){Size = 5});
-=======
                     .WithNonce((UInt256)i + 4)
                     .WithGasPrice((UInt256)(i + 2))
                     .SignedAndResolved(_ethereumEcdsa, TestItem.PrivateKeyA).TestObject;
@@ -570,7 +496,6 @@
         public void should_calculate_gasBottleneck_properly()
         {
             _txPool = CreatePool(_noTxStorage);
->>>>>>> a38b6454
             Transaction[] transactions = new Transaction[5];
             
             for (int i = 0; i < 5; i++)
@@ -584,30 +509,12 @@
                 _txPool.AddTransaction(transactions[i], TxHandlingOptions.PersistentBroadcast);
             }
 
-<<<<<<< HEAD
-            _txPool.IsInHashCache(transactions[4].Hash).Should().BeTrue();
-
-            Transaction higherPriorityTx = Build.A.Transaction
-                .WithSenderAddress(TestItem.AddressB)
-                .WithNonce(0)
-                .WithGasPrice(100)
-                .SignedAndResolved(_ethereumEcdsa, TestItem.PrivateKeyB).TestObject;
-            EnsureSenderBalance(higherPriorityTx);
-            _txPool.AddTransaction(higherPriorityTx, TxHandlingOptions.PersistentBroadcast);
-
-            _txPool.IsInHashCache(transactions[4].Hash).Should().BeFalse();
-        }
-
-        [Test]
-        public void should_calculate_gasBottleneck_properly()
-=======
             _txPool.GetPendingTransactions().Min(t => t.GasBottleneck).Should().Be(2);
             _txPool.GetPendingTransactions().Max(t => t.GasBottleneck).Should().Be(2);
         }
         
         [Test]
         public async Task should_dump_GasBottleneck_of_old_nonces()
->>>>>>> a38b6454
         {
             _txPool = CreatePool(_noTxStorage);
             Transaction[] transactions = new Transaction[5];
@@ -623,10 +530,6 @@
                 _txPool.AddTransaction(transactions[i], TxHandlingOptions.PersistentBroadcast);
             }
 
-<<<<<<< HEAD
-            _txPool.GetPendingTransactions().Min(t => t.GasBottleneck).Should().Be(2);
-            _txPool.GetPendingTransactions().Max(t => t.GasBottleneck).Should().Be(2);
-=======
             for (int i = 0; i < 3; i++)
             {
                _stateProvider.IncrementNonce(TestItem.AddressA);
@@ -635,7 +538,6 @@
             await RaiseBlockAddedToMainAndWaitForTransactions(5);
             _txPool.GetPendingTransactions().Count(t => t.GasBottleneck == 0).Should().Be(3);
             _txPool.GetPendingTransactions().Max(t => t.GasBottleneck).Should().Be(5);
->>>>>>> a38b6454
         }
 
         [Test]
@@ -643,7 +545,7 @@
         {
             _txPool = CreatePool(_noTxStorage);
             var transactions = AddOwnTransactionToPool();
-            _txPool.RemoveTransaction(transactions[0]);
+            _txPool.RemoveTransaction(transactions[0].Hash);
             _txPool.AddTransaction(transactions[0], TxHandlingOptions.Reorganisation);
             Assert.AreEqual(1, _txPool.GetOwnPendingTransactions().Length);
         }
@@ -662,10 +564,8 @@
         {
             _txPool = CreatePool(_noTxStorage);
             var transactions = AddOwnTransactionToPool();
-            _txPool.RemoveTransaction(transactions[0]);
-            Transaction tx = Build.A.Transaction.TestObject;
-            tx.Hash = TestItem.KeccakA;
-            _txPool.RemoveTransaction(tx);
+            _txPool.RemoveTransaction(transactions[0].Hash);
+            _txPool.RemoveTransaction(TestItem.KeccakA);
             _txPool.AddTransaction(transactions[0], TxHandlingOptions.None);
             Assert.AreEqual(0, _txPool.GetOwnPendingTransactions().Length);
         }
@@ -732,59 +632,6 @@
         [TestCase(true, false,100)]
         [TestCase(false, false,100)]
         public void should_remove_tx_from_txPool_when_included_in_block(bool sameTransactionSenderPerPeer, bool sameNoncePerPeer, int expectedTransactions)
-<<<<<<< HEAD
-        {
-            _txPool = CreatePool(_noTxStorage);
-            OnChainTxWatcher onChainTxWatcher = new OnChainTxWatcher(_blockTree, _txPool, _specProvider, _logManager);
-            
-            AddTransactionsToPool(sameTransactionSenderPerPeer, sameNoncePerPeer);
-            _txPool.GetPendingTransactions().Length.Should().Be(expectedTransactions);
-
-            Transaction[] transactions = _txPool.GetPendingTransactions().Select(w => w.Tx).ToArray();
-            Block block = Build.A.Block.WithTransactions(transactions).TestObject;
-            BlockReplacementEventArgs blockReplacementEventArgs = new BlockReplacementEventArgs(block, null);
-
-            ManualResetEvent manualResetEvent = new ManualResetEvent(false);
-            _txPool.RemoveTransaction(Arg.Do<Transaction>(t =>
-                manualResetEvent.Set()), Arg.Any<bool>());
-            _blockTree.BlockAddedToMain += Raise.EventWith(new object(), blockReplacementEventArgs);
-            manualResetEvent.WaitOne(TimeSpan.FromMilliseconds(200));
-
-            _txPool.GetPendingTransactions().Length.Should().Be(0);
-        }
-        
-        [TestCase(true, true,10)]
-        [TestCase(false, true,100)]
-        [TestCase(true, false,100)]
-        [TestCase(false, false,100)]
-        public void should_not_remove_txHash_from_hashCache_when_tx_removed_because_of_including_in_block(bool sameTransactionSenderPerPeer, bool sameNoncePerPeer, int expectedTransactions)
-        {
-            _txPool = CreatePool(_noTxStorage);
-            OnChainTxWatcher onChainTxWatcher = new OnChainTxWatcher(_blockTree, _txPool, _specProvider, _logManager);
-            
-            AddTransactionsToPool(sameTransactionSenderPerPeer, sameNoncePerPeer);
-            _txPool.GetPendingTransactions().Length.Should().Be(expectedTransactions);
-
-            Transaction[] transactions = _txPool.GetPendingTransactions().Select(w => w.Tx).ToArray();
-            Block block = Build.A.Block.WithTransactions(transactions).TestObject;
-            BlockReplacementEventArgs blockReplacementEventArgs = new BlockReplacementEventArgs(block, null);
-
-            ManualResetEvent manualResetEvent = new ManualResetEvent(false);
-            _txPool.RemoveTransaction(Arg.Do<Transaction>(t =>
-                manualResetEvent.Set()), Arg.Any<bool>());
-            _blockTree.BlockAddedToMain += Raise.EventWith(new object(), blockReplacementEventArgs);
-            manualResetEvent.WaitOne(TimeSpan.FromMilliseconds(200));
-
-            foreach (Transaction transaction in transactions)
-            {
-                _txPool.IsInHashCache(transaction.Hash).Should().BeTrue();
-            }
-        }
-
-        [Test]
-        public void should_delete_pending_transactions()
-=======
->>>>>>> a38b6454
         {
             _txPool = CreatePool(_noTxStorage);
             
@@ -928,7 +775,7 @@
             _txPool = CreatePool(_inMemoryTxStorage);
             _txPool.AddTransaction(transaction, TxHandlingOptions.PersistentBroadcast).Should().Be(AddTxResult.Added);
             _txPool.TryGetPendingTransaction(transaction.Hash, out var retrievedTransaction).Should().BeTrue();
-            retrievedTransaction.Tx.Should().BeEquivalentTo(transaction);
+            retrievedTransaction.Should().BeEquivalentTo(transaction);
         }
         
         [Test]
@@ -989,57 +836,24 @@
             Transaction tx = Build.A.Transaction.SignedAndResolved(_ethereumEcdsa, TestItem.PrivateKeyA).TestObject;
             EnsureSenderBalance(tx);
             _txPool.AddTransaction(tx, TxHandlingOptions.PersistentBroadcast);
-<<<<<<< HEAD
-            _txPool.IsInHashCache(tx.Hash).Should().Be(true);
-            _txPool.RemoveTransaction(tx).Should().Be(true);
-=======
             _txPool.IsKnown(tx.Hash).Should().Be(true);
             _txPool.RemoveTransaction(tx.Hash).Should().Be(true);
->>>>>>> a38b6454
         }
         
         [Test]
         public void should_return_false_when_asking_for_not_known_txHash()
         {
             _txPool = CreatePool(_noTxStorage);
-<<<<<<< HEAD
-            _txPool.IsInHashCache(TestItem.KeccakA).Should().Be(false);
-            Transaction tx = Build.A.Transaction.TestObject;
-            tx.Hash = TestItem.KeccakA;
-            _txPool.RemoveTransaction(tx).Should().Be(false);
-=======
             _txPool.IsKnown(TestItem.KeccakA).Should().Be(false);
             Transaction tx = Build.A.Transaction.TestObject;
             tx.Hash = TestItem.KeccakA;
             _txPool.RemoveTransaction(tx.Hash).Should().Be(false);
->>>>>>> a38b6454
         }
 
         [Test]
         public void should_return_false_when_trying_to_remove_tx_with_null_txHash()
         {
             _txPool = CreatePool(_noTxStorage);
-<<<<<<< HEAD
-            Transaction tx = Build.A.Transaction.TestObject;
-            tx.Hash = null;
-            _txPool.RemoveTransaction(tx).Should().Be(false);
-        }
-        
-        [Test]
-        public void should_return_false_when_trying_to_remove_tx_with_null_senderAddress()
-        {
-            _txPool = CreatePool(_noTxStorage);
-            Transaction tx = Build.A.Transaction.TestObject;
-            tx.SenderAddress = null;
-            _txPool.RemoveTransaction(tx).Should().Be(false);
-        }
-        
-        [Test]
-        public void should_return_false_when_trying_to_remove_null_tx()
-        {
-            _txPool = CreatePool(_noTxStorage);
-=======
->>>>>>> a38b6454
             _txPool.RemoveTransaction(null).Should().Be(false);
         }
 
@@ -1105,11 +919,7 @@
         {
             foreach (var transaction in transactions)
             {
-<<<<<<< HEAD
-                _txPool.RemoveTransaction(transaction, removeSmallerNonces);
-=======
                 _txPool.RemoveTransaction(transaction.Hash);
->>>>>>> a38b6454
             }
         }
 
