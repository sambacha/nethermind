//  Copyright (c) 2021 Demerzel Solutions Limited
//  This file is part of the Nethermind library.
// 
//  The Nethermind library is free software: you can redistribute it and/or modify
//  it under the terms of the GNU Lesser General Public License as published by
//  the Free Software Foundation, either version 3 of the License, or
//  (at your option) any later version.
// 
//  The Nethermind library is distributed in the hope that it will be useful,
//  but WITHOUT ANY WARRANTY; without even the implied warranty of
//  MERCHANTABILITY or FITNESS FOR A PARTICULAR PURPOSE. See the
//  GNU Lesser General Public License for more details.
// 
//  You should have received a copy of the GNU Lesser General Public License
//  along with the Nethermind. If not, see <http://www.gnu.org/licenses/>.

using System;
using System.Collections.Generic;
using System.Linq;
using System.Threading.Tasks;
using FluentAssertions;
<<<<<<< HEAD
using Nethermind.Blockchain.Comparers;
=======
using Nethermind.Blockchain.Find;
using Nethermind.Blockchain.Spec;
using Nethermind.Blockchain.Validators;
>>>>>>> 2f2c50fd
using Nethermind.Core;
using Nethermind.Core.Crypto;
using Nethermind.Core.Specs;
using Nethermind.Core.Test.Builders;
using Nethermind.Crypto;
using Nethermind.Db;
using Nethermind.Evm;
using Nethermind.Int256;
using Nethermind.Logging;
using Nethermind.Specs;
using Nethermind.State;
using Nethermind.Trie.Pruning;
using Nethermind.TxPool;
using Nethermind.TxPool.Storages;
using NSubstitute;
using NUnit.Framework;
using Org.BouncyCastle.Math;

namespace Nethermind.Blockchain.Test.TxPools
{
    [TestFixture]
    public class TxPoolTests
    {
        private ILogManager _logManager;
        private IEthereumEcdsa _ethereumEcdsa;
        private ISpecProvider _specProvider;
        private ITxPool _txPool;
        private ITxStorage _noTxStorage;
        private ITxStorage _inMemoryTxStorage;
        private ITxStorage _persistentTxStorage;
        private IStateProvider _stateProvider;
<<<<<<< HEAD
        private IBlockTree _blockTree;
        
=======
        private IBlockFinder _blockFinder;

>>>>>>> 2f2c50fd
        [SetUp]
        public void Setup()
        {
            _logManager = LimboLogs.Instance;
            _specProvider = RopstenSpecProvider.Instance;
            _ethereumEcdsa = new EthereumEcdsa(_specProvider.ChainId, _logManager);
            _noTxStorage = NullTxStorage.Instance;
            _inMemoryTxStorage = new InMemoryTxStorage();
            _persistentTxStorage = new PersistentTxStorage(new MemDb());
            _stateProvider = new StateProvider(new TrieStore(new MemDb(), _logManager), new MemDb(), _logManager);
<<<<<<< HEAD
            _blockTree = Substitute.For<IBlockTree>();
            Block block =  Build.A.Block.WithNumber(0).TestObject;
            _blockTree.Head.Returns(block);
=======
            _blockFinder = Substitute.For<IBlockFinder>();
            _blockFinder.FindBestSuggestedHeader().Returns(Build.A.BlockHeader.WithNumber(10000000).TestObject);
>>>>>>> 2f2c50fd
        }

        [Test]
        public void should_add_peers()
        {
            _txPool = CreatePool(_noTxStorage);
            var peers = GetPeers();

            foreach ((ITxPoolPeer peer, _) in peers)
            {
                _txPool.AddPeer(peer);
            }
        }

        [Test]
        public void should_delete_peers()
        {
            _txPool = CreatePool(_noTxStorage);
            var peers = GetPeers();

            foreach ((ITxPoolPeer peer, _) in peers)
            {
                _txPool.AddPeer(peer);
            }

            foreach ((ITxPoolPeer peer, _) in peers)
            {
                _txPool.RemovePeer(peer.Id);
            }
        }

        [Test]
        public void should_ignore_transactions_with_different_chain_id()
        {
            _txPool = CreatePool(_noTxStorage);
            EthereumEcdsa ecdsa = new EthereumEcdsa(ChainId.Mainnet, _logManager);
            Transaction tx = Build.A.Transaction.SignedAndResolved(ecdsa, TestItem.PrivateKeyA).TestObject;
            AddTxResult result = _txPool.AddTransaction(tx, TxHandlingOptions.PersistentBroadcast);
            _txPool.GetPendingTransactions().Length.Should().Be(0);
            result.Should().Be(AddTxResult.Invalid);
        }
        
        [Test]
        public void should_ignore_transactions_with_insufficient_intrinsic_gas()
        {
            _txPool = CreatePool(_noTxStorage);
            EthereumEcdsa ecdsa = new EthereumEcdsa(ChainId.Mainnet, _logManager);
            Transaction tx = Build.A.Transaction
                .WithData(new byte[] 
                {
                    127, 243, 106, 181, 0, 0, 0, 0, 0, 0, 0, 0, 0, 0, 0, 0, 0, 0, 0, 0, 0, 0, 0, 0, 0, 0, 0, 0, 0, 0, 145, 162, 136, 9, 81, 126, 0, 0, 0, 0, 0, 0, 0, 0, 0, 0, 0, 0, 0, 0, 0, 0, 0, 0, 0, 0, 0, 0, 0, 0, 0, 0, 0, 0, 0, 0,
                    0, 128, 0, 0, 0, 0, 0, 0, 0, 0, 0, 0, 0, 0, 188, 120, 128, 96, 158, 141, 79, 126, 233, 131, 209, 47, 215, 166, 85, 190, 220, 187, 180, 115, 0, 0, 0, 0, 0, 0, 0, 0, 0, 0, 0, 0, 0, 0, 0, 0, 0, 0, 0, 0, 0, 0, 0, 0, 0,
                    0, 0, 0, 96, 44, 207, 221, 0, 0, 0, 0, 0, 0, 0, 0, 0, 0, 0, 0, 0, 0, 0, 0, 0, 0, 0, 0, 0, 0, 0, 0, 0, 0, 0, 0, 0, 0, 0, 3, 0, 0, 0, 0, 0, 0, 0, 0, 0, 0, 0, 0, 233, 29, 21, 62, 11, 65, 81, 138, 44, 232, 221, 61, 121,
                    68, 250, 134, 52, 99, 169, 125, 0, 0, 0, 0, 0, 0, 0, 0, 0, 0, 0, 0, 183, 211, 17, 226, 235, 85, 242, 246, 138, 148, 64, 218, 56, 231, 152, 146, 16, 185, 160, 94, 0, 0, 0, 0, 0, 0, 0, 0, 0, 0, 0, 0, 1, 22, 226, 139,
                    67, 163, 88, 22, 43, 150, 247, 11, 77, 225, 76, 152, 164, 70, 95, 37
                })
                .SignedAndResolved()
                .TestObject;

            AddTxResult result = _txPool.AddTransaction(tx, TxHandlingOptions.PersistentBroadcast);
            _txPool.GetPendingTransactions().Length.Should().Be(0);
            result.Should().Be(AddTxResult.Invalid);
        }

        [Test]
        public void should_not_ignore_old_scheme_signatures()
        {
            _txPool = CreatePool(_noTxStorage);
            Transaction tx = Build.A.Transaction.SignedAndResolved(_ethereumEcdsa, TestItem.PrivateKeyA, false).TestObject;
            AddTxResult result = _txPool.AddTransaction(tx, TxHandlingOptions.PersistentBroadcast);
            _txPool.GetPendingTransactions().Length.Should().Be(1);
            result.Should().Be(AddTxResult.Added);
        }

        [Test]
        public void should_ignore_already_known()
        {
            _txPool = CreatePool(_noTxStorage);
            Transaction tx = Build.A.Transaction.SignedAndResolved(_ethereumEcdsa, TestItem.PrivateKeyA).TestObject;
            AddTxResult result1 = _txPool.AddTransaction(tx, TxHandlingOptions.PersistentBroadcast);
            AddTxResult result2 = _txPool.AddTransaction(tx, TxHandlingOptions.PersistentBroadcast);
            _txPool.GetPendingTransactions().Length.Should().Be(1);
            result1.Should().Be(AddTxResult.Added);
            result2.Should().Be(AddTxResult.AlreadyKnown);
        }

        [Test]
        public void should_add_valid_transactions()
        {
            _txPool = CreatePool(_noTxStorage);
            Transaction tx = Build.A.Transaction.SignedAndResolved(_ethereumEcdsa, TestItem.PrivateKeyA).TestObject;
            AddTxResult result = _txPool.AddTransaction(tx, TxHandlingOptions.PersistentBroadcast);
            _txPool.GetPendingTransactions().Length.Should().Be(1);
            result.Should().Be(AddTxResult.Added);
        }

        [Test]
        public void should_broadcast_own_transactions_that_were_reorganized_out()
        {
            _txPool = CreatePool(_noTxStorage);
            var transactions = AddOwnTransactionToPool();
            _txPool.RemoveTransaction(transactions[0].Hash, 1);
            _txPool.AddTransaction(transactions[0], TxHandlingOptions.PersistentBroadcast);
            Assert.AreEqual(1, _txPool.GetOwnPendingTransactions().Length);
        }


        [Test]
        public void should_broadcast_own_transactions()
        {
            _txPool = CreatePool(_noTxStorage);
            AddOwnTransactionToPool();
            Assert.AreEqual(1, _txPool.GetOwnPendingTransactions().Length);
        }
        
        [Test]
        public void should_not_broadcast_own_transactions_that_faded_out_and_came_back()
        {
            _txPool = CreatePool(_noTxStorage);
            var transactions = AddOwnTransactionToPool();
            _txPool.RemoveTransaction(transactions[0].Hash, 1);
            _txPool.RemoveTransaction(TestItem.KeccakA, 100);
            _txPool.AddTransaction(transactions[0], TxHandlingOptions.None);
            Assert.AreEqual(0, _txPool.GetOwnPendingTransactions().Length);
        }

        [Test]
        public async Task should_remove_transactions_concurrently()
        {
            var maxTryCount = 5;
            for (int i = 0; i < maxTryCount; ++i)
            {
                _txPool = CreatePool(_noTxStorage);
                int transactionsPerPeer = 5;
                var transactions = AddTransactionsToPool(true, false, transactionsPerPeer);
                Transaction[] transactionsForFirstTask = transactions.Where(t => t.Nonce == 8).ToArray();
                Transaction[] transactionsForSecondTask = transactions.Where(t => t.Nonce == 6).ToArray();
                Transaction[] transactionsForThirdTask = transactions.Where(t => t.Nonce == 7).ToArray();
                transactions.Should().HaveCount(transactionsPerPeer * 10);
                transactionsForFirstTask.Should().HaveCount(transactionsPerPeer);
                var firstTask = Task.Run(() => DeleteTransactionsFromPool(true, transactionsForFirstTask));
                var secondTask = Task.Run(() => DeleteTransactionsFromPool(true, transactionsForSecondTask));
                var thirdTask = Task.Run(() => DeleteTransactionsFromPool(true, transactionsForThirdTask));
                await Task.WhenAll(firstTask, secondTask, thirdTask);
                _txPool.GetPendingTransactions().Should().HaveCount(transactionsPerPeer);
            }
        }

        [TestCase(true, true,10)]
        [TestCase(false, true,100)]
        [TestCase(true, false,100)]
        [TestCase(false, false,100)]
        public void should_add_pending_transactions(bool sameTransactionSenderPerPeer, bool sameNoncePerPeer, int expectedTransactions)
        {
            _txPool = CreatePool(_noTxStorage);
            AddTransactionsToPool(sameTransactionSenderPerPeer, sameNoncePerPeer);
            _txPool.GetPendingTransactions().Length.Should().Be(expectedTransactions);
        }

        [Test]
        public void should_delete_pending_transactions()
        {
            _txPool = CreatePool(_noTxStorage);
            var transactions = AddTransactionsToPool();
            DeleteTransactionsFromPool(false, transactions);
            _txPool.GetPendingTransactions().Should().BeEmpty();
        }
        
        [Test]
        public void should_delete_pending_transactions_and_smaller_nonces()
        {
            _txPool = CreatePool(_noTxStorage);
            int transactionsPerPeer = 5;
            var transactions = AddTransactionsToPool(true, false, transactionsPerPeer);
            Transaction[] transactionsToDelete = transactions.Where(t => t.Nonce == 8).ToArray();
            transactions.Should().HaveCount(transactionsPerPeer * 10);
            transactionsToDelete.Should().HaveCount(transactionsPerPeer);
            DeleteTransactionsFromPool(true, transactionsToDelete);
            _txPool.GetPendingTransactions().Should().HaveCount(transactionsPerPeer);
        }

        [Test]
        public void should_add_transactions_to_in_memory_storage()
        {
            var transactions = AddTransactions(_inMemoryTxStorage);
            transactions.Pending.Count().Should().Be(transactions.Persisted.Count());
        }

        [Test]
        public void should_add_transactions_to_persistent_storage()
        {
            var transactions = AddTransactions(_persistentTxStorage);
            transactions.Pending.Count().Should().Be(transactions.Persisted.Count());
        }

        [Test]
        public void should_increment_own_transaction_nonces_locally_when_requesting_reservations()
        {
            _txPool = CreatePool(_noTxStorage);
            var nonceA1 = _txPool.ReserveOwnTransactionNonce(TestItem.AddressA);
            var nonceA2 = _txPool.ReserveOwnTransactionNonce(TestItem.AddressA);
            var nonceA3 = _txPool.ReserveOwnTransactionNonce(TestItem.AddressA);
            var nonceB1 = _txPool.ReserveOwnTransactionNonce(TestItem.AddressB);
            var nonceB2 = _txPool.ReserveOwnTransactionNonce(TestItem.AddressB);
            var nonceB3 = _txPool.ReserveOwnTransactionNonce(TestItem.AddressB);

            nonceA1.Should().Be(0);
            nonceA2.Should().Be(1);
            nonceA3.Should().Be(2);
            nonceB1.Should().Be(0);
            nonceB2.Should().Be(1);
            nonceB3.Should().Be(2);
        }
        
        [Test]
        public void should_increment_own_transaction_nonces_locally_when_requesting_reservations_in_parallel()
        {
            var address = TestItem.AddressA;
            const int reservationsCount = 1000;
            _txPool = CreatePool(_noTxStorage);
            var result = Parallel.For(0, reservationsCount, i =>
            {
                _txPool.ReserveOwnTransactionNonce(address);
            });

            result.IsCompleted.Should().BeTrue();
            var nonce = _txPool.ReserveOwnTransactionNonce(address);
            nonce.Should().Be(new UInt256(reservationsCount));
        }

        [Test]
        public void should_return_own_nonce_already_used_result_when_trying_to_send_transaction_with_same_nonce_for_same_address()
        {
            _txPool = CreatePool(_noTxStorage);
            var result1 = _txPool.AddTransaction(GetTransaction(TestItem.PrivateKeyA, TestItem.AddressA), TxHandlingOptions.PersistentBroadcast | TxHandlingOptions.ManagedNonce);
            result1.Should().Be(AddTxResult.Added);
            _txPool.GetOwnPendingTransactions().Length.Should().Be(1);
            _txPool.GetPendingTransactions().Length.Should().Be(1);
            var result2 = _txPool.AddTransaction(GetTransaction(TestItem.PrivateKeyA, TestItem.AddressB), TxHandlingOptions.PersistentBroadcast | TxHandlingOptions.ManagedNonce);
            result2.Should().Be(AddTxResult.OwnNonceAlreadyUsed);
            _txPool.GetOwnPendingTransactions().Length.Should().Be(1);
            _txPool.GetPendingTransactions().Length.Should().Be(1);
        }

        [Test]
        public void should_add_all_transactions_to_storage_when_using_accept_all_filter()
        {
            var transactions = AddTransactions(_inMemoryTxStorage);
            transactions.Pending.Count().Should().Be(transactions.Persisted.Count());
        }

        [Test]
        public void Should_not_try_to_load_transactions_from_storage()
        {
            var transaction = Build.A.Transaction.SignedAndResolved().TestObject;
            _txPool = CreatePool(_inMemoryTxStorage);
            _inMemoryTxStorage.Add(transaction);
            _txPool.TryGetPendingTransaction(transaction.Hash, out var retrievedTransaction).Should().BeFalse();
        }
        
        [Test]
        public void should_retrieve_added_transaction_correctly()
        {
            var transaction = Build.A.Transaction.SignedAndResolved().TestObject;
            _specProvider = Substitute.For<ISpecProvider>();
            _specProvider.ChainId.Returns(transaction.Signature.ChainId.Value);
            _txPool = CreatePool(_inMemoryTxStorage);
            _txPool.AddTransaction(transaction, TxHandlingOptions.PersistentBroadcast).Should().Be(AddTxResult.Added);
            _txPool.TryGetPendingTransaction(transaction.Hash, out var retrievedTransaction).Should().BeTrue();
            retrievedTransaction.Should().BeEquivalentTo(transaction);
        }
        
        [Test]
        public void should_not_retrieve_not_added_transaction()
        {
            var transaction = Build.A.Transaction.SignedAndResolved().TestObject;
            _txPool = CreatePool(_inMemoryTxStorage);
            _txPool.TryGetPendingTransaction(transaction.Hash, out var retrievedTransaction).Should().BeFalse();
            retrievedTransaction.Should().BeNull();
        }

        private Transactions AddTransactions(ITxStorage storage)
        {
            _txPool = CreatePool(storage);

            var pendingTransactions = AddTransactionsToPool();
            var persistedTransactions = GetTransactionsFromStorage(storage, pendingTransactions);

            return new Transactions(pendingTransactions, persistedTransactions);
        }

        private IDictionary<ITxPoolPeer, PrivateKey> GetPeers(int limit = 100)
        {
            var peers = new Dictionary<ITxPoolPeer, PrivateKey>();
            for (var i = 0; i < limit; i++)
            {
                var privateKey = Build.A.PrivateKey.TestObject;
                peers.Add(GetPeer(privateKey.PublicKey), privateKey);
            }

            return peers;
        }

        private TxPool.TxPool CreatePool(ITxStorage txStorage)
<<<<<<< HEAD
            => new TxPool.TxPool(txStorage, _ethereumEcdsa, _specProvider, new TxPoolConfig(), _stateProvider, new TransactionComparerProvider(_specProvider,_blockTree), _logManager);
=======
            => new TxPool.TxPool(txStorage, _ethereumEcdsa, new ChainHeadSpecProvider(_specProvider, _blockFinder), 
                new TxPoolConfig(), _stateProvider, new TxValidator(_specProvider.ChainId), _logManager);
>>>>>>> 2f2c50fd

        private ITxPoolPeer GetPeer(PublicKey publicKey)
        {
            ITxPoolPeer peer = Substitute.For<ITxPoolPeer>();
            peer.Id.Returns(publicKey);
            return peer;
        }

        private Transaction[] AddTransactionsToPool(bool sameTransactionSenderPerPeer = true, bool sameNoncePerPeer= true, int transactionsPerPeer = 10)
        {
            var transactions = GetTransactions(GetPeers(transactionsPerPeer), sameTransactionSenderPerPeer, sameNoncePerPeer);
            foreach (var transaction in transactions)
            {
                _txPool.AddTransaction(transaction, TxHandlingOptions.PersistentBroadcast);
            }

            return transactions;
        }

        private Transaction[] AddOwnTransactionToPool()
        {
            var transaction = GetTransaction(TestItem.PrivateKeyA, Address.Zero);
            _txPool.AddTransaction(transaction, TxHandlingOptions.PersistentBroadcast);
            return new[] {transaction};
        }

        private void DeleteTransactionsFromPool(bool removeSmallerNonces, params Transaction[] transactions)
        {
            foreach (var transaction in transactions)
            {
                _txPool.RemoveTransaction(transaction.Hash, 0, removeSmallerNonces);
            }
        }

        private static IEnumerable<Transaction> GetTransactionsFromStorage(ITxStorage storage,
            IEnumerable<Transaction> transactions)
            => transactions.Select(t => storage.Get(t.Hash)).Where(t => !(t is null)).ToArray();

        private Transaction[] GetTransactions(IDictionary<ITxPoolPeer, PrivateKey> peers, bool sameTransactionSenderPerPeer = true, bool sameNoncePerPeer = true, int transactionsPerPeer = 10)
        {
            var transactions = new List<Transaction>();
            foreach ((_, PrivateKey privateKey) in peers)
            {
                for (var i = 0; i < transactionsPerPeer; i++)
                {
                    transactions.Add(GetTransaction(sameTransactionSenderPerPeer ? privateKey : Build.A.PrivateKey.TestObject, Address.FromNumber((UInt256)i), sameNoncePerPeer ? UInt256.Zero : (UInt256?) i));
                }
            }

            return transactions.ToArray();
        }

        private Transaction GetTransaction(PrivateKey privateKey, Address to = null, UInt256? nonce = null)
            => GetTransaction(nonce ?? UInt256.Zero, GasCostOf.Transaction, 1000, to, Array.Empty<byte>(), privateKey);

        private Transaction GetTransaction(UInt256 nonce, long gasLimit, UInt256 gasPrice, Address to, byte[] data,
            PrivateKey privateKey)
            => Build.A.Transaction
                .WithNonce(nonce)
                .WithGasLimit(gasLimit)
                .WithGasPrice(gasPrice)
                .WithData(data)
                .To(to)
                .DeliveredBy(privateKey.PublicKey)
                .SignedAndResolved(_ethereumEcdsa, privateKey)
                .TestObject;

        private class Transactions
        {
            public IEnumerable<Transaction> Pending { get; }
            public IEnumerable<Transaction> Persisted { get; }

            public Transactions(IEnumerable<Transaction> pending, IEnumerable<Transaction> persisted)
            {
                Pending = pending;
                Persisted = persisted;
            }
        }
    }
}<|MERGE_RESOLUTION|>--- conflicted
+++ resolved
@@ -19,13 +19,10 @@
 using System.Linq;
 using System.Threading.Tasks;
 using FluentAssertions;
-<<<<<<< HEAD
-using Nethermind.Blockchain.Comparers;
-=======
 using Nethermind.Blockchain.Find;
 using Nethermind.Blockchain.Spec;
 using Nethermind.Blockchain.Validators;
->>>>>>> 2f2c50fd
+using Nethermind.Blockchain.Comparers;
 using Nethermind.Core;
 using Nethermind.Core.Crypto;
 using Nethermind.Core.Specs;
@@ -57,13 +54,10 @@
         private ITxStorage _inMemoryTxStorage;
         private ITxStorage _persistentTxStorage;
         private IStateProvider _stateProvider;
-<<<<<<< HEAD
         private IBlockTree _blockTree;
         
-=======
         private IBlockFinder _blockFinder;
 
->>>>>>> 2f2c50fd
         [SetUp]
         public void Setup()
         {
@@ -74,14 +68,11 @@
             _inMemoryTxStorage = new InMemoryTxStorage();
             _persistentTxStorage = new PersistentTxStorage(new MemDb());
             _stateProvider = new StateProvider(new TrieStore(new MemDb(), _logManager), new MemDb(), _logManager);
-<<<<<<< HEAD
             _blockTree = Substitute.For<IBlockTree>();
             Block block =  Build.A.Block.WithNumber(0).TestObject;
             _blockTree.Head.Returns(block);
-=======
             _blockFinder = Substitute.For<IBlockFinder>();
             _blockFinder.FindBestSuggestedHeader().Returns(Build.A.BlockHeader.WithNumber(10000000).TestObject);
->>>>>>> 2f2c50fd
         }
 
         [Test]
@@ -386,12 +377,8 @@
         }
 
         private TxPool.TxPool CreatePool(ITxStorage txStorage)
-<<<<<<< HEAD
-            => new TxPool.TxPool(txStorage, _ethereumEcdsa, _specProvider, new TxPoolConfig(), _stateProvider, new TransactionComparerProvider(_specProvider,_blockTree), _logManager);
-=======
             => new TxPool.TxPool(txStorage, _ethereumEcdsa, new ChainHeadSpecProvider(_specProvider, _blockFinder), 
-                new TxPoolConfig(), _stateProvider, new TxValidator(_specProvider.ChainId), _logManager);
->>>>>>> 2f2c50fd
+                new TxPoolConfig(), _stateProvider, new TransactionComparerProvider(_specProvider, _blockTree), new TxValidator(_specProvider.ChainId), _logManager);
 
         private ITxPoolPeer GetPeer(PublicKey publicKey)
         {
