﻿//  Copyright (c) 2021 Demerzel Solutions Limited
//  This file is part of the Nethermind library.
// 
//  The Nethermind library is free software: you can redistribute it and/or modify
//  it under the terms of the GNU Lesser General Public License as published by
//  the Free Software Foundation, either version 3 of the License, or
//  (at your option) any later version.
// 
//  The Nethermind library is distributed in the hope that it will be useful,
//  but WITHOUT ANY WARRANTY; without even the implied warranty of
//  MERCHANTABILITY or FITNESS FOR A PARTICULAR PURPOSE. See the
//  GNU Lesser General Public License for more details.
// 
//  You should have received a copy of the GNU Lesser General Public License
//  along with the Nethermind. If not, see <http://www.gnu.org/licenses/>.

using System;
using System.Collections;
using System.Collections.Generic;
using System.IO;
using FluentAssertions;
using Nethermind.Blockchain.Contracts.Json;
using Newtonsoft.Json;
using NUnit.Framework;

namespace Nethermind.Abi.Test.Json
{
    public class AbiParameterConverterTests
    {
        public static IEnumerable TypeTestCases
        {
            get
            {
                object[] GetTestData(string type, AbiType abiType, params object[] components) => 
                    new object[] {type, abiType, null, components};
                
                object[] GetTestDataWithException(string type, Exception exception, object[] components = null) => 
                    new object[] {type, null, exception, components};

                yield return new TestCaseData(GetTestData("int", AbiType.Int256));
                yield return new TestCaseData(GetTestData("UINT", AbiType.UInt256));
                yield return new TestCaseData(GetTestData("int8", new AbiInt(8)));
                yield return new TestCaseData(GetTestData("uint16", new AbiUInt(16)));
                yield return new TestCaseData(GetTestData("uint32", new AbiUInt(32)));
                yield return new TestCaseData(GetTestData("iNt64", new AbiInt(64)));
                yield return new TestCaseData(GetTestData("int128", new AbiInt(128)));
                yield return new TestCaseData(GetTestData("uint256", new AbiUInt(256)));
                yield return new TestCaseData(GetTestData("address", AbiType.Address));
                yield return new TestCaseData(GetTestData("bool", AbiType.Bool));
                yield return new TestCaseData(GetTestData("fixed", AbiType.Fixed));
                yield return new TestCaseData(GetTestData("Ufixed", AbiType.UFixed));
                yield return new TestCaseData(GetTestData("fixed16x10", new AbiFixed(16, 10)));
                yield return new TestCaseData(GetTestData("ufixed256x80", new AbiUFixed(256, 80)));
                yield return new TestCaseData(GetTestData("fixed96x1", new AbiFixed(96, 1)));
                yield return new TestCaseData(GetTestData("bytes", AbiType.DynamicBytes));
                yield return new TestCaseData(GetTestData("bytes32", new AbiBytes(32)));
                yield return new TestCaseData(GetTestData("function", AbiType.Function));
                yield return new TestCaseData(GetTestData("string", AbiType.String));
                yield return new TestCaseData(GetTestData("int[]", new AbiArray(AbiType.Int256)));
                yield return new TestCaseData(GetTestData("string[5]", new AbiFixedLengthArray(AbiType.String, 5)));
                
                yield return new TestCaseData(GetTestData("tuple", new AbiTuple(Array.Empty<AbiType>())));
                yield return new TestCaseData(GetTestData("tuple", 
                    new AbiTuple(new AbiType[] {AbiType.Int256}),
                    new {name = "property", type = "int"}));
                
                yield return new TestCaseData(GetTestData("tuple", new AbiTuple<CustomAbiType>(), 
                    new {name = "c", type = "int32"}));
<<<<<<< HEAD
                
=======

>>>>>>> ff7ca668
                yield return new TestCaseData(GetTestDataWithException("int1", new ArgumentException()));
                yield return new TestCaseData(GetTestDataWithException("int9", new ArgumentException()));
                yield return new TestCaseData(GetTestDataWithException("int300", new ArgumentException()));
                yield return new TestCaseData(GetTestDataWithException("int3000", new ArgumentException()));
                yield return new TestCaseData(GetTestDataWithException("fixed80", new ArgumentException()));
                yield return new TestCaseData(GetTestDataWithException("fixed80x81", new ArgumentException()));
                yield return new TestCaseData(GetTestDataWithException("bytes33", new ArgumentException()));
            }
        }

        [TestCaseSource(nameof(TypeTestCases))]
        public void Can_read_json(string type, AbiType expectedType, Exception expectedException, object[] components)
        {
            List<IAbiTypeFactory> abiTypeFactories = new List<IAbiTypeFactory>() {new AbiTypeFactory(new AbiTuple<CustomAbiType>())};
            var converter = new AbiParameterConverter(abiTypeFactories);
            var model = new {name = "theName", type, components};
            string json = JsonConvert.SerializeObject(model);
            using (var jsonReader = new JsonTextReader(new StringReader(json)))
            {
                try
                {
                    var result = converter.ReadJson(jsonReader, typeof(AbiParameter), null, false, new JsonSerializer());
                    var expectation = new AbiParameter() {Name = "theName", Type = expectedType};
                    expectedException.Should().BeNull();
                    result.Should().BeEquivalentTo(expectation);
                }
                catch (Exception e)
                {
                    if (e.GetType() != expectedException?.GetType())
                    {
                        throw;
                    }
                }
            }
        }
<<<<<<< HEAD
        
=======

>>>>>>> ff7ca668
        public struct CustomAbiType
        {
            public int C { get; set; }
        }
    }
}<|MERGE_RESOLUTION|>--- conflicted
+++ resolved
@@ -66,11 +66,6 @@
                 
                 yield return new TestCaseData(GetTestData("tuple", new AbiTuple<CustomAbiType>(), 
                     new {name = "c", type = "int32"}));
-<<<<<<< HEAD
-                
-=======
-
->>>>>>> ff7ca668
                 yield return new TestCaseData(GetTestDataWithException("int1", new ArgumentException()));
                 yield return new TestCaseData(GetTestDataWithException("int9", new ArgumentException()));
                 yield return new TestCaseData(GetTestDataWithException("int300", new ArgumentException()));
@@ -106,11 +101,6 @@
                 }
             }
         }
-<<<<<<< HEAD
-        
-=======
-
->>>>>>> ff7ca668
         public struct CustomAbiType
         {
             public int C { get; set; }
