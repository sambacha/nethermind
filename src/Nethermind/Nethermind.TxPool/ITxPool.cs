//  Copyright (c) 2021 Demerzel Solutions Limited
//  This file is part of the Nethermind library.
// 
//  The Nethermind library is free software: you can redistribute it and/or modify
//  it under the terms of the GNU Lesser General Public License as published by
//  the Free Software Foundation, either version 3 of the License, or
//  (at your option) any later version.
// 
//  The Nethermind library is distributed in the hope that it will be useful,
//  but WITHOUT ANY WARRANTY; without even the implied warranty of
//  MERCHANTABILITY or FITNESS FOR A PARTICULAR PURPOSE. See the
//  GNU Lesser General Public License for more details.
// 
//  You should have received a copy of the GNU Lesser General Public License
//  along with the Nethermind. If not, see <http://www.gnu.org/licenses/>.

using System;
using System.Collections.Generic;
using Nethermind.Core;
using Nethermind.Core.Crypto;
using Nethermind.Int256;

namespace Nethermind.TxPool
{
    public interface ITxPool 
    {
        int GetPendingTransactionsCount();
        WrappedTransaction[] GetPendingTransactions();
        WrappedTransaction[] GetOwnPendingTransactions();
        
        /// <summary>
        /// Grouped by sender address, sorted by nonce and later tx pool sorting
        /// </summary>
        /// <returns></returns>
        IDictionary<Address, WrappedTransaction[]> GetPendingTransactionsBySender();
        void AddPeer(ITxPoolPeer peer);
        void RemovePeer(PublicKey nodeId);
        AddTxResult AddTransaction(Transaction tx, TxHandlingOptions handlingOptions);
<<<<<<< HEAD
        bool RemoveTransaction(Transaction tx, bool removeBelowThisTxNonce = false);
        void RemoveOrUpdateBuckets();
        bool IsInHashCache(Keccak? hash);
        bool TryGetPendingTransaction(Keccak hash, out WrappedTransaction? wTx);
=======
        bool RemoveTransaction(Keccak? hash);
        bool IsKnown(Keccak? hash);
        bool TryGetPendingTransaction(Keccak hash, out Transaction? transaction);
>>>>>>> a38b6454
        UInt256 ReserveOwnTransactionNonce(Address address);
        event EventHandler<TxEventArgs> NewDiscovered;
        event EventHandler<TxEventArgs> NewPending;
        event EventHandler<TxEventArgs> RemovedPending;
<<<<<<< HEAD
        
        public uint FutureNonceRetention { get; }
        long? BlockGasLimit { get; set; }
        UInt256 CurrentBaseFee { get; set; }
=======
>>>>>>> a38b6454
    }
}<|MERGE_RESOLUTION|>--- conflicted
+++ resolved
@@ -36,26 +36,12 @@
         void AddPeer(ITxPoolPeer peer);
         void RemovePeer(PublicKey nodeId);
         AddTxResult AddTransaction(Transaction tx, TxHandlingOptions handlingOptions);
-<<<<<<< HEAD
-        bool RemoveTransaction(Transaction tx, bool removeBelowThisTxNonce = false);
-        void RemoveOrUpdateBuckets();
-        bool IsInHashCache(Keccak? hash);
-        bool TryGetPendingTransaction(Keccak hash, out WrappedTransaction? wTx);
-=======
         bool RemoveTransaction(Keccak? hash);
         bool IsKnown(Keccak? hash);
-        bool TryGetPendingTransaction(Keccak hash, out Transaction? transaction);
->>>>>>> a38b6454
+        bool TryGetPendingTransaction(Keccak hash, out WrappedTransaction? transaction);
         UInt256 ReserveOwnTransactionNonce(Address address);
         event EventHandler<TxEventArgs> NewDiscovered;
         event EventHandler<TxEventArgs> NewPending;
         event EventHandler<TxEventArgs> RemovedPending;
-<<<<<<< HEAD
-        
-        public uint FutureNonceRetention { get; }
-        long? BlockGasLimit { get; set; }
-        UInt256 CurrentBaseFee { get; set; }
-=======
->>>>>>> a38b6454
     }
 }