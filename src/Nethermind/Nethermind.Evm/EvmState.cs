--- conflicted
+++ resolved
@@ -177,10 +177,7 @@
             GasAvailable = gasAvailable;
             ExecutionType = executionType;
             IsTopLevel = isTopLevel;
-<<<<<<< HEAD
-=======
             _canRestore = !isTopLevel;
->>>>>>> 17b40918
             Snapshot = snapshot;
             Env = env;
             OutputDestination = outputDestination;
