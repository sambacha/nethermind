--- conflicted
+++ resolved
@@ -108,19 +108,16 @@
                           "If this limit is exceeded on Http calls 503 Service Unavailable will be returned along with Json RPC error. " +
                           "Defaults to number of logical processes.")]
         int? EthModuleConcurrentInstances { get; set; }
-<<<<<<< HEAD
-        
+
         [ConfigItem(Description = "Hex encoded secret for jwt authentication", DefaultValue = "null")]
         public string? Secret { get; set; }
         
         [ConfigItem(Description = "It shouldn't be set to true for production nodes. If set to true all modules can work without RPC authentication.", DefaultValue = "false", HiddenFromDocs = true)]
         public bool UnsecureDevNoRpcAuthentication { get; set; }
-=======
 
         [ConfigItem(
             Description = "Max logged request size",
             DefaultValue = "null")]
         int? MaxLoggedRequestSize { get; set; }
->>>>>>> 20c7b7e2
     }
 }