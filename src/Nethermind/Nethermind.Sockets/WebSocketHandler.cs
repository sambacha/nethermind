using System;
using System.Collections.Generic;
using System.Linq;
using System.Net.Sockets;
using System.Net.WebSockets;
using System.Text;
using System.Threading;
using System.Threading.Tasks;
using Nethermind.Logging;

namespace Nethermind.Sockets
{
    public class WebSocketHandler : ISocketHandler
    {
        private readonly WebSocket _webSocket;
        private readonly ILogger _logger;

        public WebSocketHandler(WebSocket webSocket, ILogManager logManager)
        {
            _webSocket = webSocket;
            _logger = logManager?.GetClassLogger() ?? throw new ArgumentNullException(nameof(logManager));
        }

        public Task SendRawAsync(ArraySegment<byte> data) => 
            _webSocket.State != WebSocketState.Open 
                ? Task.CompletedTask 
                : _webSocket.SendAsync(data, WebSocketMessageType.Text, true, CancellationToken.None);

        public async Task<ReceiveResult?> GetReceiveResult(ArraySegment<byte> buffer)
        {
            ReceiveResult? result = null;
            if (_webSocket.State == WebSocketState.Open)
            {
                Task<WebSocketReceiveResult> resultTask = _webSocket.ReceiveAsync(buffer, CancellationToken.None);

                await resultTask.ContinueWith(t =>
                {
                    if (t.IsFaulted)
                    {
                        Exception? innerException = t.Exception;
                        while (innerException?.InnerException != null)
                        {
                            innerException = innerException.InnerException;
                        }

                        if (innerException is SocketException { SocketErrorCode: SocketError.ConnectionReset })
                        {
                            if (_logger.IsDebug) _logger.Debug($"Client disconnected: {innerException.Message}.");
                        }
                        else
                        {
                            if (_logger.IsInfo) _logger.Info($"Not able to read from WebSockets. {innerException?.Message}");
                        }

                        result = new WebSocketsReceiveResult() { Closed = true };
                    }
<<<<<<< HEAD

                    result = new ReceiveResult() { Closed = true };
                }
=======
>>>>>>> b352d0a5

                    if (t.IsCompletedSuccessfully)
                    {
                        result = new WebSocketsReceiveResult()
                        {
                            Closed = t.Result.MessageType == WebSocketMessageType.Close,
                            Read = t.Result.Count,
                            EndOfMessage = t.Result.EndOfMessage,
                            CloseStatus = t.Result.CloseStatus,
                            CloseStatusDescription = t.Result.CloseStatusDescription
                        };
                    }
                });
            }

            return result;
        }
        
        public Task CloseAsync(ReceiveResult? result)
        {
            if (_webSocket.State == WebSocketState.Open)
            {
                return _webSocket.CloseAsync(result is WebSocketsReceiveResult { CloseStatus: { } } r ? r.CloseStatus!.Value : WebSocketCloseStatus.Empty,
                    result?.CloseStatusDescription,
                    CancellationToken.None);
            }

            return Task.CompletedTask;
        }

<<<<<<< HEAD
=======
        public Task CloseAsync(ReceiveResult? result)
        {
            if (_webSocket.State is WebSocketState.Open or WebSocketState.CloseSent)
            {
                return _webSocket.CloseAsync(result is WebSocketsReceiveResult { CloseStatus: { } } r ? r.CloseStatus.Value : WebSocketCloseStatus.Empty,
                    result?.CloseStatusDescription,
                    CancellationToken.None);
            }

            if (_webSocket.State is WebSocketState.CloseReceived)
            {
                return _webSocket.CloseOutputAsync(WebSocketCloseStatus.NormalClosure, result?.CloseStatusDescription,
                    CancellationToken.None);
            }
            
            return Task.CompletedTask;
        }
>>>>>>> b352d0a5

        public void Dispose()
        {
            _webSocket?.Dispose();
        }
    }
}<|MERGE_RESOLUTION|>--- conflicted
+++ resolved
@@ -1,9 +1,6 @@
 using System;
-using System.Collections.Generic;
-using System.Linq;
 using System.Net.Sockets;
 using System.Net.WebSockets;
-using System.Text;
 using System.Threading;
 using System.Threading.Tasks;
 using Nethermind.Logging;
@@ -54,12 +51,6 @@
 
                         result = new WebSocketsReceiveResult() { Closed = true };
                     }
-<<<<<<< HEAD
-
-                    result = new ReceiveResult() { Closed = true };
-                }
-=======
->>>>>>> b352d0a5
 
                     if (t.IsCompletedSuccessfully)
                     {
@@ -77,21 +68,7 @@
 
             return result;
         }
-        
-        public Task CloseAsync(ReceiveResult? result)
-        {
-            if (_webSocket.State == WebSocketState.Open)
-            {
-                return _webSocket.CloseAsync(result is WebSocketsReceiveResult { CloseStatus: { } } r ? r.CloseStatus!.Value : WebSocketCloseStatus.Empty,
-                    result?.CloseStatusDescription,
-                    CancellationToken.None);
-            }
 
-            return Task.CompletedTask;
-        }
-
-<<<<<<< HEAD
-=======
         public Task CloseAsync(ReceiveResult? result)
         {
             if (_webSocket.State is WebSocketState.Open or WebSocketState.CloseSent)
@@ -109,7 +86,6 @@
             
             return Task.CompletedTask;
         }
->>>>>>> b352d0a5
 
         public void Dispose()
         {
