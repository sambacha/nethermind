--- conflicted
+++ resolved
@@ -28,11 +28,8 @@
         {
             KeccakRlpStream stream = new();
             _headerDecoder.Encode(stream, header, behaviors);
-<<<<<<< HEAD
+
             return stream.GetHash();
-=======
-            return new Keccak(stream.GetHash());
->>>>>>> 9dd85c38
         }
 
         public static Keccak CalculateHash(this Block block, RlpBehaviors behaviors = RlpBehaviors.None)
