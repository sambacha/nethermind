--- conflicted
+++ resolved
@@ -51,11 +51,7 @@
             PayloadStorage? payloadStorage = new(chain.BlockProductionTrigger, chain.EmptyBlockProducerTrigger, chain.State, chain.BlockchainProcessor, new InitConfig());
             PayloadManager payloadManager = new(chain.BlockTree);
             return new EngineRpcModule(
-<<<<<<< HEAD
-                new PreparePayloadHandler(chain.BlockTree, payloadStorage, chain.BlockProductionTrigger, chain.EmptyBlockProducerTrigger, chain.Timestamper, new Eth2SealEngine(new Eth2Signer(chain.MinerAddress)), chain.State, chain.BlockchainProcessor, new InitConfig(), chain.LogManager),
-=======
                 new PreparePayloadHandler(chain.BlockTree, payloadStorage, chain.BlockProductionTrigger, chain.EmptyBlockProducerTrigger, chain.Timestamper, chain.SealEngine, chain.LogManager),
->>>>>>> 2a0edd82
                 new GetPayloadHandler(payloadStorage,  chain.LogManager),
                 new ExecutePayloadHandler(chain.BlockTree, chain.BlockPreprocessorStep, chain.BlockchainProcessor, payloadManager, new EthSyncingInfo(chain.BlockFinder), chain.State, new InitConfig(), chain.LogManager),
                 new ConsensusValidatedHandler(payloadManager),
