﻿//  Copyright (c) 2021 Demerzel Solutions Limited
//  This file is part of the Nethermind library.
// 
//  The Nethermind library is free software: you can redistribute it and/or modify
//  it under the terms of the GNU Lesser General Public License as published by
//  the Free Software Foundation, either version 3 of the License, or
//  (at your option) any later version.
// 
//  The Nethermind library is distributed in the hope that it will be useful,
//  but WITHOUT ANY WARRANTY; without even the implied warranty of
//  MERCHANTABILITY or FITNESS FOR A PARTICULAR PURPOSE. See the
//  GNU Lesser General Public License for more details.
// 
//  You should have received a copy of the GNU Lesser General Public License
//  along with the Nethermind. If not, see <http://www.gnu.org/licenses/>.
// 

using System.Threading.Tasks;
using Nethermind.Api;
using Nethermind.Blockchain;
using Nethermind.Blockchain.Synchronization;
using Nethermind.Consensus;
using Nethermind.Consensus.Comparers;
using Nethermind.Consensus.Processing;
using Nethermind.Consensus.Producers;
using Nethermind.Consensus.Rewards;
using Nethermind.Consensus.Transactions;
using Nethermind.Consensus.Validators;
using Nethermind.Core;
using Nethermind.Core.Specs;
using Nethermind.Core.Test;
using Nethermind.Core.Test.Blockchain;
using Nethermind.Core.Test.Builders;
using Nethermind.Db;
using Nethermind.Facade.Eth;
using Nethermind.Int256;
using Nethermind.Logging;
using Nethermind.Merge.Plugin.Data;
using Nethermind.Merge.Plugin.Handlers;
using Nethermind.Merge.Plugin.Handlers.V1;
using Nethermind.Specs;
using Nethermind.Specs.ChainSpecStyle;
using Nethermind.Specs.Forks;
using Nethermind.State;
using Nethermind.Synchronization;
using NSubstitute;

namespace Nethermind.Merge.Plugin.Test
{
    public partial class EngineModuleTests
    {
        private async Task<MergeTestBlockchain> CreateBlockChain(IMergeConfig mergeConfig = null) 
            => await new MergeTestBlockchain(mergeConfig)
                .Build(
                    new SingleReleaseSpecProvider(London.Instance, 1));

        private IEngineRpcModule CreateEngineModule(MergeTestBlockchain chain, IPayloadService? mockedPayloadService = null)
        {
<<<<<<< HEAD
            IPayloadService payloadService = mockedPayloadService ?? new PayloadService(chain.IdealBlockProductionContext, new InitConfig(), chain.SealEngine, chain.MergeConfig, chain.LogManager);
=======
            IPayloadService payloadService = mockedPayloadService ?? new PayloadService(chain.IdealBlockProductionContext, chain.SealEngine, chain.LogManager);
>>>>>>> f24ec1e7
            ISynchronizer synchronizer = Substitute.For<ISynchronizer>();

            return new EngineRpcModule(
                new GetPayloadV1Handler(payloadService, chain.LogManager),
                new NewPayloadV1Handler(chain.BlockValidator, chain.BlockTree, chain.BlockchainProcessor, chain.EthSyncingInfo, new InitConfig(), chain.PoSSwitcher, synchronizer, new SyncConfig(), chain.LogManager),
                new ForkchoiceUpdatedV1Handler(chain.BlockTree, chain.BlockFinalizationManager, chain.PoSSwitcher, chain.EthSyncingInfo, chain.BlockConfirmationManager, payloadService, synchronizer, new SyncConfig(), chain.LogManager),
                new ExecutionStatusHandler(chain.BlockTree, chain.BlockConfirmationManager, chain.BlockFinalizationManager),
                new GetPayloadBodiesV1Handler(chain.BlockTree, chain.LogManager),
                chain.LogManager);
        }

        private class MergeTestBlockchain : TestBlockchain
        {
            public IBlockProducer EmptyBlockProducer { get; private set; }

            public IMergeConfig MergeConfig { get; set; } 

            public Eth2BlockProductionContext IdealBlockProductionContext { get; set; } = new();

            public Eth2BlockProductionContext EmptyBlockProductionContext { get; set; } = new();

            public MergeTestBlockchain(IMergeConfig? mergeConfig = null)
            {
                GenesisBlockBuilder = Core.Test.Builders.Build.A.Block.Genesis.Genesis
                    .WithTimestamp(UInt256.One);
                BlockConfirmationManager = new BlockConfirmationManager();
                MergeConfig = mergeConfig ?? new MergeConfig() { Enabled = true, TerminalTotalDifficulty = "0" };
            }
            
            protected override Task AddBlocksOnStart() => Task.CompletedTask;

            public sealed override ILogManager LogManager { get; } = new NUnitLogManager();
            
            public IEthSyncingInfo EthSyncingInfo { get; private set; }

            protected override IBlockProducer CreateTestBlockProducer(TxPoolTxSource txPoolTxSource, ISealer sealer, ITransactionComparerProvider transactionComparerProvider)
            {
                IBlockProducer preMergeBlockProducer =
                    base.CreateTestBlockProducer(txPoolTxSource, sealer, transactionComparerProvider);
                MiningConfig miningConfig = new() { Enabled = true, MinGasPrice = 0 };
                TargetAdjustedGasLimitCalculator targetAdjustedGasLimitCalculator = new(SpecProvider, miningConfig);
                EthSyncingInfo = new EthSyncingInfo(BlockTree);
                Eth2BlockProducerFactory? blockProducerFactory = new Eth2BlockProducerFactory(
                    SpecProvider,
                    SealEngine,
                    Timestamper,
                    miningConfig,
                    LogManager,
                    targetAdjustedGasLimitCalculator);

                BlockProducerEnvFactory blockProducerEnvFactory = new(
                    DbProvider, 
                    BlockTree, 
                    ReadOnlyTrieStore, 
                    SpecProvider, 
                    BlockValidator,
                    NoBlockRewards.Instance,
                    ReceiptStorage,
                    BlockPreprocessorStep,
                    TxPool,
                    transactionComparerProvider,
                    miningConfig,
                    LogManager);
                
                EmptyBlockProductionContext.Init(blockProducerEnvFactory);
                EmptyBlockProducer = blockProducerFactory.Create(
                    EmptyBlockProductionContext,
                    EmptyTxSource.Instance
                );
                
                EmptyBlockProducer.Start();
                IdealBlockProductionContext.Init(blockProducerEnvFactory);
                Eth2BlockProducer? postMergeBlockProducer = blockProducerFactory.Create(
                    IdealBlockProductionContext);
                IdealBlockProductionContext.BlockProducer = postMergeBlockProducer;
                return new MergeBlockProducer(preMergeBlockProducer, postMergeBlockProducer, PoSSwitcher);
            }
            
            protected override BlockProcessor CreateBlockProcessor()
            {
                BlockValidator = CreateBlockValidator();
                return new BlockProcessor(
                    SpecProvider,
                    BlockValidator,
                    NoBlockRewards.Instance,
                    new BlockProcessor.BlockValidationTransactionsExecutor(TxProcessor, State),
                    State,
                    Storage,
                    ReceiptStorage,
                    NullWitnessCollector.Instance,
                    LogManager);
            }

            private IBlockValidator CreateBlockValidator()
            {
                PoSSwitcher = new PoSSwitcher(MergeConfig, new MemDb(), BlockTree, SpecProvider, LogManager);
                Address feeRecipient = !string.IsNullOrEmpty(MergeConfig.FeeRecipient) ? new Address(MergeConfig.FeeRecipient) : Address.Zero;
                SealEngine = new MergeSealEngine(SealEngine, PoSSwitcher, feeRecipient, LogManager);
                HeaderValidator = new PostMergeHeaderValidator(PoSSwitcher, BlockTree, SpecProvider, SealEngine, LogManager);
                
                return new BlockValidator(
                    new TxValidator(SpecProvider.ChainId),
                    HeaderValidator,
                    Always.Valid,
                    SpecProvider,
                    LogManager);
            }

            public Address MinerAddress => TestItem.PrivateKeyA.Address;
            public IManualBlockFinalizationManager BlockFinalizationManager { get; } = new ManualBlockFinalizationManager();

            protected override async Task<TestBlockchain> Build(ISpecProvider? specProvider = null, UInt256? initialValues = null)
            {
                TestBlockchain chain = await base.Build(specProvider, initialValues);
                return chain;
            }

            public async Task<MergeTestBlockchain> Build(ISpecProvider? specProvider = null) => 
                (MergeTestBlockchain) await Build(specProvider, null);
        }
    }
}<|MERGE_RESOLUTION|>--- conflicted
+++ resolved
@@ -56,11 +56,7 @@
 
         private IEngineRpcModule CreateEngineModule(MergeTestBlockchain chain, IPayloadService? mockedPayloadService = null)
         {
-<<<<<<< HEAD
-            IPayloadService payloadService = mockedPayloadService ?? new PayloadService(chain.IdealBlockProductionContext, new InitConfig(), chain.SealEngine, chain.MergeConfig, chain.LogManager);
-=======
-            IPayloadService payloadService = mockedPayloadService ?? new PayloadService(chain.IdealBlockProductionContext, chain.SealEngine, chain.LogManager);
->>>>>>> f24ec1e7
+            IPayloadService payloadService = mockedPayloadService ?? new PayloadService(chain.IdealBlockProductionContext, chain.SealEngine, chain.MergeConfig, chain.LogManager);
             ISynchronizer synchronizer = Substitute.For<ISynchronizer>();
 
             return new EngineRpcModule(
