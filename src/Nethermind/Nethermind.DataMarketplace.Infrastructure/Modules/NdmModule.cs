//  Copyright (c) 2018 Demerzel Solutions Limited
//  This file is part of the Nethermind library.
// 
//  The Nethermind library is free software: you can redistribute it and/or modify
//  it under the terms of the GNU Lesser General Public License as published by
//  the Free Software Foundation, either version 3 of the License, or
//  (at your option) any later version.
// 
//  The Nethermind library is distributed in the hope that it will be useful,
//  but WITHOUT ANY WARRANTY; without even the implied warranty of
//  MERCHANTABILITY or FITNESS FOR A PARTICULAR PURPOSE. See the
//  GNU Lesser General Public License for more details.
// 
//  You should have received a copy of the GNU Lesser General Public License
//  along with the Nethermind. If not, see <http://www.gnu.org/licenses/>.

using System.IO;
using Nethermind.Core;
using Nethermind.DataMarketplace.Channels;
using Nethermind.DataMarketplace.Core.Services;
using Nethermind.DataMarketplace.Infrastructure.Rlp;
<<<<<<< HEAD
using Nethermind.Db;
using Nethermind.Facade;
using Nethermind.JsonRpc;
using Nethermind.Trie.Pruning;
using Nethermind.TxPool;
using Nethermind.Wallet;
=======
>>>>>>> master

namespace Nethermind.DataMarketplace.Infrastructure.Modules
{
    public class NdmModule : INdmModule
    {
        public void Init(INdmApi api)
        {
            AddDecoders();
            var config = api.NdmConfig;
            api.ConsumerAddress = string.IsNullOrWhiteSpace(config.ConsumerAddress)
                ? Address.Zero
                : new Address(config.ConsumerAddress);
            api.ContractAddress = string.IsNullOrWhiteSpace(config.ContractAddress)
                ? Address.Zero
                : new Address(config.ContractAddress);

<<<<<<< HEAD
            var configId = config.Id;
            var configManager = services.ConfigManager;
            var logManager = services.LogManager;
            var timestamper = services.Timestamper;
            var wallet = services.Wallet;
            var readOnlyTree = new ReadOnlyBlockTree(services.BlockTree);
            var readOnlyDbProvider = new ReadOnlyDbProvider(services.RocksProvider, false);
            var readOnlyTxProcessingEnv = new ReadOnlyTxProcessingEnv(
                readOnlyDbProvider,
                new TrieStore(readOnlyDbProvider.StateDb, logManager),
                readOnlyTree,
                services.SpecProvider,
                logManager);
            var jsonRpcConfig = services.ConfigProvider.GetConfig<IJsonRpcConfig>();
            var blockchainBridge = new BlockchainBridge(
                readOnlyTxProcessingEnv,
                services.TxPool,
                services.ReceiptFinder,
                services.FilterStore,
                services.FilterManager,
                services.Ecdsa,
                services.BloomStorage,
                Timestamper.Default,
                logManager,
                false,
                jsonRpcConfig.FindLogBlockDepthLimit);
            
            var dataAssetRlpDecoder = new DataAssetDecoder();
            var encoder = new AbiEncoder();

            INdmBlockchainBridge ndmBlockchainBridge;
=======
>>>>>>> master
            if (config.ProxyEnabled)
            {
                if (config.JsonRpcUrlProxies == null || api.EthJsonRpcClientProxy == null)
                {
                    throw new InvalidDataException("JSON RPC proxy is enabled but the proxies were not initialized properly.");
                }
                
                api.JsonRpcClientProxy!.SetUrls(config.JsonRpcUrlProxies!);
                api.BlockchainBridge = new NdmBlockchainBridgeProxy(
                    api.EthJsonRpcClientProxy);
            }
            else
            {
                api.BlockchainBridge = new NdmBlockchainBridge(
                    api.CreateBlockchainBridge(),
                    api.BlockTree,
                    api.StateReader,
                    api.TxSender);
            }

            api.GasPriceService
                = new GasPriceService(api.HttpClient, api.ConfigManager, config.Id, api.Timestamper, api.LogManager);
            api.TransactionService
                = new TransactionService(api.BlockchainBridge, api.Wallet, api.ConfigManager, config.Id, api.LogManager);
            api.DepositService
                = new DepositService(api.BlockchainBridge, api.AbiEncoder, api.Wallet, api.ContractAddress);
            api.JsonRpcNdmConsumerChannel
                = new JsonRpcNdmConsumerChannel(api.LogManager);
            
            if (config.JsonRpcDataChannelEnabled)
            {
                api.NdmConsumerChannelManager.Add(api.JsonRpcNdmConsumerChannel);
            }
        }

        private static void AddDecoders()
        {
            DataDeliveryReceiptDecoder.Init();
            DataDeliveryReceiptRequestDecoder.Init();
            DataDeliveryReceiptToMergeDecoder.Init();
            DataDeliveryReceiptDetailsDecoder.Init();
            DataAssetDecoder.Init();
            DataAssetRuleDecoder.Init();
            DataAssetRulesDecoder.Init();
            DataAssetProviderDecoder.Init();
            DataRequestDecoder.Init();
            DepositDecoder.Init();
            DepositApprovalDecoder.Init();
            EarlyRefundTicketDecoder.Init();
            EthRequestDecoder.Init();
            FaucetResponseDecoder.Init();
            FaucetRequestDetailsDecoder.Init();
            SessionDecoder.Init();
            TransactionInfoDecoder.Init();
            UnitsRangeDecoder.Init();
        }
    }
}<|MERGE_RESOLUTION|>--- conflicted
+++ resolved
@@ -19,15 +19,6 @@
 using Nethermind.DataMarketplace.Channels;
 using Nethermind.DataMarketplace.Core.Services;
 using Nethermind.DataMarketplace.Infrastructure.Rlp;
-<<<<<<< HEAD
-using Nethermind.Db;
-using Nethermind.Facade;
-using Nethermind.JsonRpc;
-using Nethermind.Trie.Pruning;
-using Nethermind.TxPool;
-using Nethermind.Wallet;
-=======
->>>>>>> master
 
 namespace Nethermind.DataMarketplace.Infrastructure.Modules
 {
@@ -44,40 +35,6 @@
                 ? Address.Zero
                 : new Address(config.ContractAddress);
 
-<<<<<<< HEAD
-            var configId = config.Id;
-            var configManager = services.ConfigManager;
-            var logManager = services.LogManager;
-            var timestamper = services.Timestamper;
-            var wallet = services.Wallet;
-            var readOnlyTree = new ReadOnlyBlockTree(services.BlockTree);
-            var readOnlyDbProvider = new ReadOnlyDbProvider(services.RocksProvider, false);
-            var readOnlyTxProcessingEnv = new ReadOnlyTxProcessingEnv(
-                readOnlyDbProvider,
-                new TrieStore(readOnlyDbProvider.StateDb, logManager),
-                readOnlyTree,
-                services.SpecProvider,
-                logManager);
-            var jsonRpcConfig = services.ConfigProvider.GetConfig<IJsonRpcConfig>();
-            var blockchainBridge = new BlockchainBridge(
-                readOnlyTxProcessingEnv,
-                services.TxPool,
-                services.ReceiptFinder,
-                services.FilterStore,
-                services.FilterManager,
-                services.Ecdsa,
-                services.BloomStorage,
-                Timestamper.Default,
-                logManager,
-                false,
-                jsonRpcConfig.FindLogBlockDepthLimit);
-            
-            var dataAssetRlpDecoder = new DataAssetDecoder();
-            var encoder = new AbiEncoder();
-
-            INdmBlockchainBridge ndmBlockchainBridge;
-=======
->>>>>>> master
             if (config.ProxyEnabled)
             {
                 if (config.JsonRpcUrlProxies == null || api.EthJsonRpcClientProxy == null)
