﻿/*
 * Copyright (c) 2021 Demerzel Solutions Limited
 * This file is part of the Nethermind library.
 *
 * The Nethermind library is free software: you can redistribute it and/or modify
 * it under the terms of the GNU Lesser General Public License as published by
 * the Free Software Foundation, either version 3 of the License, or
 * (at your option) any later version.
 *
 * The Nethermind library is distributed in the hope that it will be useful,
 * but WITHOUT ANY WARRANTY; without even the implied warranty of
 * MERCHANTABILITY or FITNESS FOR A PARTICULAR PURPOSE. See the
 * GNU Lesser General Public License for more details.
 *
 * You should have received a copy of the GNU Lesser General Public License
 * along with the Nethermind. If not, see <http://www.gnu.org/licenses/>.
 */

using System;
using System.Collections.Generic;
using System.IO;
using System.Linq;
using System.Numerics;
using Ethereum.Test.Base;
using Nethermind.Core;
using Nethermind.Core.Crypto;
using Nethermind.Core.Extensions;
using Nethermind.Core.Specs;
using Nethermind.Db;
using Nethermind.Int256;
using Nethermind.Evm;
using Nethermind.Evm.CodeAnalysis;
using Nethermind.Evm.Tracing;
using Nethermind.Logging;
using Nethermind.Specs;
using Nethermind.Specs.Forks;
using Nethermind.State;
using Nethermind.Trie.Pruning;
using Newtonsoft.Json;
using NUnit.Framework;

namespace Ethereum.VM.Test
{
    public class VMTestBase
    {
        private IDb _stateDb;
        private IDb _codeDb;
        private IStorageProvider _storageProvider;
        private IBlockhashProvider _blockhashProvider;
        private IStateProvider _stateProvider;
        private ISpecProvider _specProvider;
        private readonly ILogManager _logManager = LimboLogs.Instance;

        [SetUp]
        public void Setup()
        {
            _stateDb = new MemDb();
            _codeDb = new MemDb();
            _blockhashProvider = new TestBlockhashProvider();
            _specProvider = OlympicSpecProvider.Instance;;
            
            TrieStore trieStore = new TrieStore(_stateDb, _logManager);
            _stateProvider = new StateProvider(trieStore, _codeDb, _logManager);
            _storageProvider = new StorageProvider(trieStore, _stateProvider, _logManager);
        }

        public static IEnumerable<VirtualMachineTest> LoadTests(string testSet)
        {
            Directory.SetCurrentDirectory(AppDomain.CurrentDomain.BaseDirectory);
            IEnumerable<string> testDirs = Directory.EnumerateDirectories(".", "vm" + testSet);
            Dictionary<string, Dictionary<string, VirtualMachineTestJson>> testJsons =
                new Dictionary<string, Dictionary<string, VirtualMachineTestJson>>();
            foreach (string testDir in testDirs)
            {
                testJsons[testDir] = new Dictionary<string, VirtualMachineTestJson>();
                IEnumerable<string> testFiles = Directory.EnumerateFiles(testDir).ToList();
                foreach (string testFile in testFiles)
                {
                    string json = File.ReadAllText(testFile);
                    Dictionary<string, VirtualMachineTestJson> testsInFile =
                        JsonConvert.DeserializeObject<Dictionary<string, VirtualMachineTestJson>>(json);
                    foreach (KeyValuePair<string, VirtualMachineTestJson> namedTest in testsInFile)
                    {
                        testJsons[testDir].Add(namedTest.Key, namedTest.Value);
                    }
                }
            }

            if (testJsons.Any())
            {
                return testJsons.First().Value.Select(pair => Convert(pair.Key, pair.Value));
            }

            return new VirtualMachineTest[0];
        }

        private static AccountState Convert(AccountStateJson accountStateJson)
        {
            AccountState state = new AccountState();
            state.Balance = Bytes.FromHexString(accountStateJson.Balance).ToUInt256();
            state.Code = Bytes.FromHexString(accountStateJson.Code);
            state.Nonce = Bytes.FromHexString(accountStateJson.Nonce).ToUInt256();
            state.Storage = accountStateJson.Storage.ToDictionary(
                p => Bytes.FromHexString(p.Key).ToUInt256(),
                p => Bytes.FromHexString(p.Value));
            return state;
        }

        private static Execution Convert(ExecJson execJson)
        {
            Execution environment = new Execution();
            environment.Address = execJson.Address == null ? null : new Address(execJson.Address);
            environment.Caller = execJson.Caller == null ? null : new Address(execJson.Caller);
            environment.Origin = execJson.Origin == null ? null : new Address(execJson.Origin);
            environment.Code = Bytes.FromHexString(execJson.Code);
            environment.Data = Bytes.FromHexString(execJson.Data);
            environment.Gas = Bytes.FromHexString(execJson.Gas).ToUInt256();
            environment.GasPrice = Bytes.FromHexString(execJson.GasPrice).ToUInt256();
            environment.Value = Bytes.FromHexString(execJson.Value).ToUInt256();
            return environment;
        }

        private static Environment Convert(EnvironmentJson envJson)
        {
            Environment environment = new Environment();
            environment.CurrentCoinbase = envJson.CurrentCoinbase == null ? null : new Address(envJson.CurrentCoinbase);
            environment.CurrentDifficulty = Bytes.FromHexString(envJson.CurrentDifficulty).ToUInt256();
            environment.CurrentGasLimit = Bytes.FromHexString(envJson.CurrentGasLimit).ToUnsignedBigInteger();
            environment.CurrentNumber = (long)Bytes.FromHexString(envJson.CurrentNumber).ToUInt256();
            environment.CurrentTimestamp = Bytes.FromHexString(envJson.CurrentTimestamp).ToUInt256();
            return environment;
        }

        private static VirtualMachineTest Convert(string name, VirtualMachineTestJson testJson)
        {
            VirtualMachineTest test = new VirtualMachineTest();
            test.Name = name;
            test.Environment = Convert(testJson.Env);
            test.Execution = Convert(testJson.Exec);
            test.Gas = testJson.Gas == null ? (UInt256?)null : Bytes.FromHexString(testJson.Gas).ToUInt256();
            test.Logs = testJson.Logs == null ? null : Bytes.FromHexString(testJson.Gas);
            test.Out = testJson.Out == null ? null : Bytes.FromHexString(testJson.Out);
            test.Post = testJson.Post?.ToDictionary(p => new Address(p.Key), p => Convert(p.Value));
            test.Pre = testJson.Pre.ToDictionary(p => new Address(p.Key), p => Convert(p.Value));
            return test;
        }

        protected void RunTest(VirtualMachineTest test)
        {
            TestContext.WriteLine($"Running {test.GetType().FullName}");
            
<<<<<<< HEAD
            VirtualMachine machine = new VirtualMachine(_specProvider.ChainId, _blockhashProvider, _logManager);
=======
            VirtualMachine machine = new VirtualMachine(_blockhashProvider, _specProvider, _logManager);
>>>>>>> 17b40918
            ExecutionEnvironment environment = new ExecutionEnvironment();
            environment.Value = test.Execution.Value;
            environment.CallDepth = 0;
            environment.Caller = test.Execution.Caller;
            environment.ExecutingAccount = test.Execution.Address;

            
            BlockHeader header = new BlockHeader(
                Keccak.OfAnEmptyString,
                Keccak.OfAnEmptySequenceRlp,
                test.Environment.CurrentCoinbase,
                test.Environment.CurrentDifficulty,
                test.Environment.CurrentNumber,
                (long)test.Environment.CurrentGasLimit,
                test.Environment.CurrentTimestamp, Bytes.Empty);

            environment.TxExecutionContext = new TxExecutionContext(header, test.Execution.Origin, test.Execution.GasPrice);
            
            environment.InputData = test.Execution.Data;
            environment.CodeInfo = new CodeInfo(test.Execution.Code);


            foreach (KeyValuePair<Address, AccountState> accountState in test.Pre)
            {
                foreach (KeyValuePair<UInt256, byte[]> storageItem in accountState.Value.Storage)
                {
                    _storageProvider.Set(new StorageCell(accountState.Key, storageItem.Key), storageItem.Value);
                    if (accountState.Key.Equals(test.Execution.Address))
                    {
                        _storageProvider.Set(new StorageCell(accountState.Key, storageItem.Key), storageItem.Value);
                    }
                }

                _stateProvider.UpdateCode(accountState.Value.Code);

                _stateProvider.CreateAccount(accountState.Key, accountState.Value.Balance);
                Keccak codeHash = _stateProvider.UpdateCode(accountState.Value.Code);
                _stateProvider.UpdateCodeHash(accountState.Key, codeHash, Olympic.Instance);
                for (int i = 0; i < accountState.Value.Nonce; i++)
                {
                    _stateProvider.IncrementNonce(accountState.Key);
                }
            }

            EvmState state = new EvmState((long)test.Execution.Gas, environment, ExecutionType.Transaction, true, new Snapshot(0, 0), false);

            _storageProvider.Commit();
            _stateProvider.Commit(Olympic.Instance);
            WorldState worldState = new WorldState(_stateProvider, _storageProvider);
            IReleaseSpec spec = _specProvider.GetSpec(test.Environment.CurrentNumber);
            
<<<<<<< HEAD
            TransactionSubstate substate = machine.Run(state, worldState, spec, NullTxTracer.Instance);
=======
            TransactionSubstate substate = machine.Run(state, worldState, NullTxTracer.Instance);
>>>>>>> 17b40918
            if (test.Out == null)
            {
                Assert.NotNull(substate.Error);
                return;
            }

            Assert.True(Bytes.AreEqual(test.Out, substate.Output.ToArray()),
                $"Exp: {test.Out.ToHexString(true)} != Actual: {substate.Output.ToArray().ToHexString(true)}");
            Assert.AreEqual((long)test.Gas, state.GasAvailable, "gas available");
            foreach (KeyValuePair<Address, AccountState> accountState in test.Post)
            {
                bool accountExists = _stateProvider.AccountExists(accountState.Key);
                UInt256 balance = accountExists ? _stateProvider.GetBalance(accountState.Key) : 0;
                UInt256 nonce = accountExists ? _stateProvider.GetNonce(accountState.Key) : 0;
                Assert.AreEqual(accountState.Value.Balance, balance, $"{accountState.Key} Balance");
                Assert.AreEqual(accountState.Value.Nonce, nonce, $"{accountState.Key} Nonce");

                // TODO: not testing properly 0 balance accounts
                if (accountExists)
                {
                    byte[] code = _stateProvider.GetCode(accountState.Key);
                    Assert.AreEqual(accountState.Value.Code, code, $"{accountState.Key} Code");
                }

                foreach (KeyValuePair<UInt256, byte[]> storageItem in accountState.Value.Storage)
                {
                    byte[] value = _storageProvider.Get(new StorageCell(accountState.Key, storageItem.Key));
                    Assert.True(Bytes.AreEqual(storageItem.Value, value),
                        $"Storage[{accountState.Key}_{storageItem.Key}] Exp: {storageItem.Value.ToHexString(true)} != Actual: {value.ToHexString(true)}");
                }
            }
        }

        public class VirtualMachineTestJson
        {
            public EnvironmentJson Env { get; set; }
            public ExecJson Exec { get; set; }
            public string Gas { get; set; }
            public string Logs { get; set; }
            public string Out { get; set; }
            public Dictionary<string, AccountStateJson> Pre { get; set; }
            public Dictionary<string, AccountStateJson> Post { get; set; }
        }

        public class AccountState
        {
            public UInt256 Balance { get; set; }
            public byte[] Code { get; set; }
            public UInt256 Nonce { get; set; }
            public Dictionary<UInt256, byte[]> Storage { get; set; }
        }

        public class AccountStateJson
        {
            public string Balance { get; set; }
            public string Code { get; set; }
            public string Nonce { get; set; }
            public Dictionary<string, string> Storage { get; set; }
        }

        public class Environment
        {
            public Address CurrentCoinbase { get; set; }
            public UInt256 CurrentDifficulty { get; set; }
            public BigInteger CurrentGasLimit { get; set; }
            public long CurrentNumber { get; set; }
            public UInt256 CurrentTimestamp { get; set; }
        }

        public class EnvironmentJson
        {
            public string CurrentCoinbase { get; set; }
            public string CurrentDifficulty { get; set; }
            public string CurrentGasLimit { get; set; }
            public string CurrentNumber { get; set; }
            public string CurrentTimestamp { get; set; }
        }

        public class Execution
        {
            public Address Address { get; set; }
            public Address Caller { get; set; }
            public byte[] Code { get; set; }
            public byte[] Data { get; set; }
            public UInt256 Gas { get; set; }
            public UInt256 GasPrice { get; set; }
            public Address Origin { get; set; }
            public UInt256 Value { get; set; }
        }

        public class ExecJson
        {
            public string Address { get; set; }
            public string Caller { get; set; }
            public string Code { get; set; }
            public string Data { get; set; }
            public string Gas { get; set; }
            public string GasPrice { get; set; }
            public string Origin { get; set; }
            public string Value { get; set; }
        }

        public class VirtualMachineTest
        {
            public string Name { get; set; }
            public Environment Environment { get; set; }
            public Execution Execution { get; set; }
            public UInt256? Gas { get; set; }
            public byte[] Logs { get; set; }
            public byte[] Out { get; set; }
            public Dictionary<Address, AccountState> Pre { get; set; }
            public Dictionary<Address, AccountState> Post { get; set; }

            public override string ToString()
            {
                return Name;
            }
        }
    }
}<|MERGE_RESOLUTION|>--- conflicted
+++ resolved
@@ -149,11 +149,7 @@
         {
             TestContext.WriteLine($"Running {test.GetType().FullName}");
             
-<<<<<<< HEAD
-            VirtualMachine machine = new VirtualMachine(_specProvider.ChainId, _blockhashProvider, _logManager);
-=======
             VirtualMachine machine = new VirtualMachine(_blockhashProvider, _specProvider, _logManager);
->>>>>>> 17b40918
             ExecutionEnvironment environment = new ExecutionEnvironment();
             environment.Value = test.Execution.Value;
             environment.CallDepth = 0;
@@ -205,11 +201,7 @@
             WorldState worldState = new WorldState(_stateProvider, _storageProvider);
             IReleaseSpec spec = _specProvider.GetSpec(test.Environment.CurrentNumber);
             
-<<<<<<< HEAD
-            TransactionSubstate substate = machine.Run(state, worldState, spec, NullTxTracer.Instance);
-=======
             TransactionSubstate substate = machine.Run(state, worldState, NullTxTracer.Instance);
->>>>>>> 17b40918
             if (test.Out == null)
             {
                 Assert.NotNull(substate.Error);
