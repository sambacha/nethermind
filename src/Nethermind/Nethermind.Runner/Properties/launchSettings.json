{
  "profiles": {
    "Ropsten": {
      "commandName": "Project",
      "commandLineArgs": "--config configs\\ropsten.cfg --baseDbPath C:\\nethermind_db",
      "environmentVariables": {
        " ASPNETCORE_ENVIRONMENT": "Development"
      }
    },
    "Mainnet": {
      "commandName": "Project",
      "commandLineArgs": "--config configs\\mainnet.cfg --Sync.FastSync true",
      "environmentVariables": {
        " ASPNETCORE_ENVIRONMENT": "Development"
      }
    },
    "Mainnet_archive": {
      "commandName": "Project",
      "commandLineArgs": "--config configs\\mainnet_archive.cfg",
      "environmentVariables": {
        " ASPNETCORE_ENVIRONMENT": "Development"
      }
    },
    "Rinkeby": {
      "commandName": "Project",
      "commandLineArgs": "--config rinkeby --baseDbPath D:\\rinkeby_fast --SyncConfig.FastSync true",
      "environmentVariables": {
        " ASPNETCORE_ENVIRONMENT": "Development"
      }
    },
    "Goerli": {
      "commandName": "Project",
      "commandLineArgs": "--config configs\\goerli.cfg --baseDbPath C:\\goerli_mem_fast --JsonRpc.Enabled true"
    },
    "Goerli_archive": {
      "commandName": "Project",
      "commandLineArgs": "--config configs\\goerli_archive.cfg --baseDbPath C:\\goerli_archive --JsonRpc.Enabled true"
    },
    "Hacknet_v2": {
      "commandName": "Project",
      "commandLineArgs": "--config configs\\hacknet_v2.cfg --baseDbPath C:\\hacknet --JsonRpc.Enabled true"
    },
    "Hacknet_v3": {
      "commandName": "Project",
      "commandLineArgs": "--config configs\\hacknet_v3.cfg --baseDbPath C:\\hacknet --JsonRpc.Enabled true"
    },
    "Sokol": {
      "commandName": "Project",
      "commandLineArgs": "--JsonRpc.Enabled true --config configs\\sokol.cfg --baseDbPath C:\\nethermind_db"
    },
    "Poacore": {
      "commandName": "Project",
      "commandLineArgs": "--JsonRpc.Enabled true --config configs\\poacore.cfg --baseDbPath C:\\nethermind_db"
    },
    "xDai": {
      "commandName": "Project",
      "commandLineArgs": "--JsonRpc.Enabled true --config configs\\xDai.cfg --baseDbPath C:\\nethermind_db"
    },
    "xDai_archive": {
      "commandName": "Project",
      "commandLineArgs": "--JsonRpc.Enabled true --config configs\\xDai_archive.cfg --baseDbPath C:\\nethermind_db"
    },
    "AuRaTestMiner": {
      "commandName": "Project",
      "commandLineArgs": "--JsonRpc.Enabled true --config configs\\AuRaTest.cfg --baseDbPath C:\\nethermind_db\\nethermind_db\\AuRaTest\\Miner --KeyStore.TestNodeKey 0xcff9b5a51f50cfddbbd227a273c769164dfe6b6185b56f63e4eb2c545bf5ca38 --Init.IsMining true --Init.LogFileName C:\\temp\\AuraMiner.log.txt"
    },
    "AuRaTestMiner2": {
      "commandName": "Project",
      "commandLineArgs": "--JsonRpc.Enabled true --config configs\\AuRaTest.cfg --baseDbPath C:\\nethermind_db\\nethermind_db\\AuRaTest\\Miner2 --KeyStore.TestNodeKey 0xcb807c162517bfb179adfeee0d440b81e0bba770e377be4f887e0a4e6c27575d --Init.IsMining true --Network.DiscoveryPort 30305 --Network.P2PPort 30305 --JsonRpc.Port 8548 --Init.LogFileName C:\\temp\\AuraMiner2.log.txt"
    },
    "AuRaTestDownloader": {
      "commandName": "Project",
      "commandLineArgs": "--JsonRpc.Enabled true --config configs\\AuRaTest.cfg --baseDbPath C:\\nethermind_db\\nethermind_db\\AuRaTest\\Downloader --KeyStore.TestNodeKey 0x57e4b69f7ba48336b5669d17f5141b24ebcbf998fe2bc86bed2c673487d4b4ac --Init.IsMining false --Network.DiscoveryPort 30304 --Network.P2PPort 30304 --JsonRpc.Port 8547 --Init.LogFileName C:\\temp\\AuraDownloader.log.txt --Sync.FastSync true"
    },
    "Volta": {
      "commandName": "Project",
      "commandLineArgs": "--JsonRpc.Enabled true --config configs\\volta.cfg --baseDbPath C:\\nethermind_db"
    },
    "Spaceneth": {
      "commandName": "Project",
      "commandLineArgs": "--config configs\\spaceneth.cfg --baseDbPath C:\\nethermind_db",
      "environmentVariables": {
        " ASPNETCORE_ENVIRONMENT": "Development"
      }
    },
    "EnergyWeb": {
      "commandName": "Project",
      "commandLineArgs": "--config configs\\energyWeb.cfg",
      "environmentVariables": {
        " ASPNETCORE_ENVIRONMENT": "Development"
      }
    },
    "Kovan": {
      "commandName": "Project",
      "commandLineArgs": "--config configs\\kovan.cfg"
    },
    "Catalyst": {
      "commandName": "Project",
      "commandLineArgs": "--config configs\\catalyst.cfg --Merge.BlockAuthorAccount 0x1000000000000000000000000000000000000000"
    },
    "xdai1559": {
      "commandName": "Project",
      "commandLineArgs": "--config configs\\xdai1559.cfg --Init.DiagnosticMode MemDb"
    },
    "Hive": {
      "commandName": "Project",
      "commandLineArgs": "--config configs\\hive.cfg --Init.DiagnosticMode MemDb"
    },
<<<<<<< HEAD
    "TheMergeDevnet": {
      "commandName": "Project",
      "commandLineArgs": "--config configs\\themerge_devnet.cfg --Init.DiagnosticMode MemDb"
    },
    "TheMergeDevnet M3": {
      "commandName": "Project",
      "commandLineArgs": "--config themerge_devnet_m3.cfg --Init.DiagnosticMode MemDb"
    },
    "TheMergeDevnet M4": {
      "commandName": "Project",
      "commandLineArgs": "--config themerge_devnet_m4.cfg --Init.DiagnosticMode MemDb"
    },
    "Hacknet V2": {
      "commandName": "Project",
      "commandLineArgs": "--config hacknet_v2.cfg --Init.DiagnosticMode MemDb"
    },
    "Hacknet V3": {
      "commandName": "Project",
      "commandLineArgs": "--config hacknet_v3.cfg --Init.DiagnosticMode MemDb"
    },
    "Pithos": {
      "commandName": "Project",
      "commandLineArgs": "--config pithos.cfg --Init.DiagnosticMode MemDb"
    },
    "TheMerge_Kinstugi_TestVectors": {
      "commandName": "Project",
        "commandLineArgs": "--config themerge_kintsugi_testvectors.cfg --Init.DiagnosticMode MemDb --Merge.TerminalTotalDifficulty 0 --Sync.SynchronizationEnabled false"
    },
    "TheMerge_Kinstugi_M2": {
      "commandName": "Project",
      "commandLineArgs": "--config themerge_kintsugi_m2.cfg --Init.DiagnosticMode MemDb --Merge.TerminalTotalDifficulty 100"
    },
    "Kintsugi": {
      "commandName": "Project",
      "commandLineArgs": "--config kintsugi.cfg --Merge.TerminalTotalDifficulty 600000000"
=======
    "xDai_testnet": {
      "commandName": "Project",
      "commandLineArgs": "--config configs\\xdai_testnet.cfg --Init.DiagnosticMode MemDb"
    },
    "Sepolia": {
      "commandName": "Project",
      "commandLineArgs": "--config configs\\sepolia.cfg --Init.DiagnosticMode MemDb"
>>>>>>> 327f978a
    }
  }
}<|MERGE_RESOLUTION|>--- conflicted
+++ resolved
@@ -106,7 +106,6 @@
       "commandName": "Project",
       "commandLineArgs": "--config configs\\hive.cfg --Init.DiagnosticMode MemDb"
     },
-<<<<<<< HEAD
     "TheMergeDevnet": {
       "commandName": "Project",
       "commandLineArgs": "--config configs\\themerge_devnet.cfg --Init.DiagnosticMode MemDb"
@@ -142,7 +141,7 @@
     "Kintsugi": {
       "commandName": "Project",
       "commandLineArgs": "--config kintsugi.cfg --Merge.TerminalTotalDifficulty 600000000"
-=======
+    },
     "xDai_testnet": {
       "commandName": "Project",
       "commandLineArgs": "--config configs\\xdai_testnet.cfg --Init.DiagnosticMode MemDb"
@@ -150,7 +149,6 @@
     "Sepolia": {
       "commandName": "Project",
       "commandLineArgs": "--config configs\\sepolia.cfg --Init.DiagnosticMode MemDb"
->>>>>>> 327f978a
     }
   }
 }