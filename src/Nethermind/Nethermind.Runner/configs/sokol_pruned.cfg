{
  "Init": {
    "WebSocketsEnabled": false,
    "StoreReceipts": true,
    "IsMining": false,
    "ChainSpecPath": "chainspec/sokol.json",
    "GenesisHash": "0x5b28c1bfd3a15230c9a46b399cd0f9a6920d432e85381cc6a140b06e8410112f",
    "BaseDbPath": "nethermind_db/sokol",
    "LogFileName": "sokol.logs.txt",
    "MemoryHint": 512000000
  },
  "Network": {
    "DiscoveryPort": 30303,
    "P2PPort": 30303
  },
  "TxPool": {
    "Size": 512
  },
  "JsonRpc": {
    "Enabled": false,
    "Timeout": 20000,
    "Host": "127.0.0.1",
    "Port": 8545,
    "WebSocketsPort": 8546
  },
  "Db": {
    "CacheIndexAndFilterBlocks": false
  },
  "Pruning": {
    "Enabled": true,
    "CacheMb": 256,
    "PersistenceInterval": 16384
  },
  "Sync": {
    "FastSync": true,
<<<<<<< HEAD
    "PivotNumber": 23050000,
    "PivotHash": "0xae1f8194abe28d535fcc5ac12fad5ee8ed062c5bedd76e0c67e05f6de206b1dd",
    "PivotTotalDifficulty": "7843508557527631582830784701302257273711167537",
=======
    "PivotNumber": 23340000,
    "PivotHash": "0xc7e0f89ccf766f1d59e1d6e5286e8be511369f389b72626ef73fd67f8ae99087",
    "PivotTotalDifficulty": "7942190443934703737235163337457470055032789795",
>>>>>>> 17b40918
    "FastBlocks": true,
    "UseGethLimitsInFastBlocks": false,
    "FastSyncCatchUpHeightDelta": 10000000000
  },
  "EthStats": {
    "Enabled": false,
    "Server": "ws://localhost:3000/api",
    "Name": "Nethermind Sokol",
    "Secret": "secret",
    "Contact": "hello@nethermind.io"
  },
  "Metrics": {
    "NodeName": "Sokol",
    "Enabled": false,
    "PushGatewayUrl": "http://localhost:9091/metrics",
    "IntervalSeconds": 5
  },
  "Aura": {
    "ForceSealing": true
  },
  "Bloom": {
    "IndexLevelBucketSizes": [
      16,
      16,
      16,
      16
    ]
  }
}<|MERGE_RESOLUTION|>--- conflicted
+++ resolved
@@ -33,15 +33,9 @@
   },
   "Sync": {
     "FastSync": true,
-<<<<<<< HEAD
-    "PivotNumber": 23050000,
-    "PivotHash": "0xae1f8194abe28d535fcc5ac12fad5ee8ed062c5bedd76e0c67e05f6de206b1dd",
-    "PivotTotalDifficulty": "7843508557527631582830784701302257273711167537",
-=======
     "PivotNumber": 23340000,
     "PivotHash": "0xc7e0f89ccf766f1d59e1d6e5286e8be511369f389b72626ef73fd67f8ae99087",
     "PivotTotalDifficulty": "7942190443934703737235163337457470055032789795",
->>>>>>> 17b40918
     "FastBlocks": true,
     "UseGethLimitsInFastBlocks": false,
     "FastSyncCatchUpHeightDelta": 10000000000
