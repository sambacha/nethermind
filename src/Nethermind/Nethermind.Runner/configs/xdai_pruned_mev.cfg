{
  "Init": {
    "WebSocketsEnabled": false,
    "StoreReceipts": true,
    "IsMining": false,
    "ChainSpecPath": "chainspec/xdai.json",
    "GenesisHash": "0x4f1dd23188aab3a76b463e4af801b52b1248ef073c648cbdc4c9333d3da79756",
    "BaseDbPath": "nethermind_db/xdai",
    "LogFileName": "xdai.logs.txt",
    "MemoryHint": 1024000000
  },
  "Network": {
    "DiscoveryPort": 30303,
    "P2PPort": 30303
  },
  "TxPool": {
    "Size": 8192
  },
  "JsonRpc": {
    "Enabled": false,
    "Timeout": 20000,
    "Host": "127.0.0.1",
    "Port": 8545,
    "WebSocketsPort": 8546
  },
  "Db": {
    "CacheIndexAndFilterBlocks": false
  },
  "Pruning": {
    "Enabled": true,
    "CacheMb": 256,
    "PersistenceInterval": 16384
  },
  "Sync": {
    "FastSync": true,
<<<<<<< HEAD
    "PivotNumber": 18450000,
    "PivotHash": "0x918b03acbf048bed8b5506c25f9fdda98f85c090b9e634a137d2963e4eaf59e0",
    "PivotTotalDifficulty": "6278209669691314650899261507116123501018164812",
=======
    "PivotNumber": 18760000,
    "PivotHash": "0x9d35d201c4fa723bafd9ec9d27907156957c0c905e3cf0a46a01dd3c367174f0",
    "PivotTotalDifficulty": "6383697203436805574572907635419971646568884808",
>>>>>>> 17b40918
    "FastBlocks": true,
    "UseGethLimitsInFastBlocks": false,
    "FastSyncCatchUpHeightDelta": 10000000000
  },
  "EthStats": {
    "Enabled": false,
    "Server": "ws://localhost:3000/api",
    "Name": "Nethermind xDai",
    "Secret": "secret",
    "Contact": "hello@nethermind.io"
  },
  "Metrics": {
    "NodeName": "xDai",
    "Enabled": false,
    "PushGatewayUrl": "http://localhost:9091/metrics",
    "IntervalSeconds": 5
  },
  "Aura": {
    "ForceSealing": true
  },
  "Bloom": {
    "IndexLevelBucketSizes": [
      16,
      16,
      16
    ]
  },
  "Mev": {
    "Enabled": true,
    "MaxMergedBundles": 3
  }
}<|MERGE_RESOLUTION|>--- conflicted
+++ resolved
@@ -33,15 +33,9 @@
   },
   "Sync": {
     "FastSync": true,
-<<<<<<< HEAD
-    "PivotNumber": 18450000,
-    "PivotHash": "0x918b03acbf048bed8b5506c25f9fdda98f85c090b9e634a137d2963e4eaf59e0",
-    "PivotTotalDifficulty": "6278209669691314650899261507116123501018164812",
-=======
     "PivotNumber": 18760000,
     "PivotHash": "0x9d35d201c4fa723bafd9ec9d27907156957c0c905e3cf0a46a01dd3c367174f0",
     "PivotTotalDifficulty": "6383697203436805574572907635419971646568884808",
->>>>>>> 17b40918
     "FastBlocks": true,
     "UseGethLimitsInFastBlocks": false,
     "FastSyncCatchUpHeightDelta": 10000000000
