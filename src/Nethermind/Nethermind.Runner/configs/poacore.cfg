--- conflicted
+++ resolved
@@ -28,15 +28,9 @@
   },
   "Sync": {
     "FastSync": true,
-<<<<<<< HEAD
-    "PivotNumber": 23650000,
-    "PivotHash": "0x1080f600acbd69366af1f2324e9e5267b57899866aecbcdc4b5ff2d31de7c546",
-    "PivotTotalDifficulty": "8047677977680194660908809465761318200584166482",
-=======
     "PivotNumber": 23970000,
     "PivotHash": "0x82cd95b49e42ca9b504d2d19d5f65897cfe1d22f94c11885c7b19cfba55cb3a0",
     "PivotTotalDifficulty": "8156568335094894969217089340139484028249440173",
->>>>>>> 17b40918
     "FastBlocks": true,
     "UseGethLimitsInFastBlocks": false,
     "FastSyncCatchUpHeightDelta": 10000000000
