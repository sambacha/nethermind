//  Copyright (c) 2018 Demerzel Solutions Limited
//  This file is part of the Nethermind library.
// 
//  The Nethermind library is free software: you can redistribute it and/or modify
//  it under the terms of the GNU Lesser General Public License as published by
//  the Free Software Foundation, either version 3 of the License, or
//  (at your option) any later version.
// 
//  The Nethermind library is distributed in the hope that it will be useful,
//  but WITHOUT ANY WARRANTY; without even the implied warranty of
//  MERCHANTABILITY or FITNESS FOR A PARTICULAR PURPOSE. See the
//  GNU Lesser General Public License for more details.
// 
//  You should have received a copy of the GNU Lesser General Public License
//  along with the Nethermind. If not, see <http://www.gnu.org/licenses/>.

using System;
using System.IO;
using System.Linq;
using System.Reflection;
using System.Threading.Tasks;
using Nethermind.Grpc;
using Nethermind.Logging;
using Nethermind.Runner.Ethereum.Context;
using Nethermind.TxPool.Analytics;
using YamlDotNet.Serialization.TypeInspectors;

namespace Nethermind.Runner.Ethereum.Steps
{
    [RunnerStepDependencies(typeof(InitializeNetwork))]
    public class LoadAnalyticsPlugins : IStep
    {
        private readonly EthereumRunnerContext _context;
        private readonly ILogger _logger;

        public LoadAnalyticsPlugins(EthereumRunnerContext context)
        {
            _context = context ?? throw new ArgumentNullException(nameof(context));
            _logger = context.LogManager.GetClassLogger();
        }

        private class LogDataPublisher : IDataPublisher
        {
            private readonly ILogger _logger;

            public LogDataPublisher(ILogManager logManager)
            {
                _logger = logManager.GetClassLogger();
            }

            public void Publish<T>(T data) where T : class
            {
                if (data == null)
                {
                    return;
                }

                if (_logger.IsInfo) _logger.Info(data.ToString());
            }
        }

        private class GrpcPublisher : IDataPublisher
        {
            private readonly IGrpcServer _grpcServer;

            public GrpcPublisher(IGrpcServer grpcServer)
            {
                _grpcServer = grpcServer ?? throw new ArgumentNullException(nameof(grpcServer));
            }

            public void Publish<T>(T data) where T : class
            {
                if (data == null)
                {
                    return;
                }
                
                _grpcServer.PublishAsync(data, null);
            }
        }
        
        private class CompositePublisher : IDataPublisher
        {
            private readonly IDataPublisher[] _dataPublisher;

            public CompositePublisher(params IDataPublisher[] dataPublisher)
            {
                _dataPublisher = dataPublisher;
            }

            public void Publish<T>(T data) where T : class
            {
                foreach (IDataPublisher dataPublisher in _dataPublisher)
                {
                    dataPublisher.Publish(data);
                }
            }
        }

        public virtual Task Execute()
        {
            IInitConfig initConfig = _context.Config<IInitConfig>();
            IGrpcConfig grpcConfig = _context.Config<IGrpcConfig>();
            
            string fullPluginsDir = Path.Combine(AppDomain.CurrentDomain.BaseDirectory!, initConfig.PluginsDirectory);
            if (!Directory.Exists(fullPluginsDir))
            {
                if (_logger.IsWarn) _logger.Warn($"Plugins folder {fullPluginsDir} was not found. Skipping.");
                return Task.CompletedTask;
            }
            
            string[] pluginFiles = Directory.GetFiles(fullPluginsDir).Where(p => p.EndsWith("dll")).ToArray();

            if (pluginFiles.Length > 0)
            {
                if (_logger.IsInfo) _logger.Info($"Loading {pluginFiles.Length} analytics plugins from {fullPluginsDir}");
            }

            foreach (string path in pluginFiles)
            {
                if (_logger.IsInfo) _logger.Warn($"Loading assembly {path}");
                Assembly assembly = Assembly.LoadFile(Path.Combine(fullPluginsDir, path));
                foreach (Type type in assembly.GetTypes())
                {
<<<<<<< HEAD
                    _logger.Warn($"Loading assembly {path}");
                    Assembly assembly = Assembly.LoadFile(Path.Combine(AppDomain.CurrentDomain.BaseDirectory!, path));
                    foreach (Type type in assembly.GetTypes())
=======
                    AnalyticsLoaderAttribute? loader = type.GetCustomAttribute<AnalyticsLoaderAttribute>();
                    if (loader != null)
>>>>>>> b07ec876
                    {
                        if(_logger.IsWarn) _logger.Warn($"Activating plugin {type.Name} from {path} {new FileInfo(path).CreationTime}");
                        IAnalyticsPluginLoader? pluginLoader = Activator.CreateInstance(type) as IAnalyticsPluginLoader;
                        if (grpcConfig.Enabled && grpcConfig.ProducerEnabled)
                        {
                            if(_logger.IsWarn) _logger.Warn($"Initializing gRPC for {type.Name}");
                            pluginLoader?.Init(_context.FileSystem, _context.TxPool, new GrpcPublisher(_context.GrpcServer!), _context.LogManager);
                        }
                        else
                        {
                            if(_logger.IsWarn) _logger.Warn($"Initializing log publisher for {type.Name}");
                            pluginLoader?.Init(_context.FileSystem, _context.TxPool, new LogDataPublisher(_context.LogManager), _context.LogManager);
                        }
                    }
                }
            }

            return Task.CompletedTask;
        }
    }
}<|MERGE_RESOLUTION|>--- conflicted
+++ resolved
@@ -122,14 +122,8 @@
                 Assembly assembly = Assembly.LoadFile(Path.Combine(fullPluginsDir, path));
                 foreach (Type type in assembly.GetTypes())
                 {
-<<<<<<< HEAD
-                    _logger.Warn($"Loading assembly {path}");
-                    Assembly assembly = Assembly.LoadFile(Path.Combine(AppDomain.CurrentDomain.BaseDirectory!, path));
-                    foreach (Type type in assembly.GetTypes())
-=======
                     AnalyticsLoaderAttribute? loader = type.GetCustomAttribute<AnalyticsLoaderAttribute>();
                     if (loader != null)
->>>>>>> b07ec876
                     {
                         if(_logger.IsWarn) _logger.Warn($"Activating plugin {type.Name} from {path} {new FileInfo(path).CreationTime}");
                         IAnalyticsPluginLoader? pluginLoader = Activator.CreateInstance(type) as IAnalyticsPluginLoader;
