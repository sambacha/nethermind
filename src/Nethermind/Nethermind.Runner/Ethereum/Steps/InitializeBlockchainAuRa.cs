﻿//  Copyright (c) 2018 Demerzel Solutions Limited
//  This file is part of the Nethermind library.
// 
//  The Nethermind library is free software: you can redistribute it and/or modify
//  it under the terms of the GNU Lesser General Public License as published by
//  the Free Software Foundation, either version 3 of the License, or
//  (at your option) any later version.
// 
//  The Nethermind library is distributed in the hope that it will be useful,
//  but WITHOUT ANY WARRANTY; without even the implied warranty of
//  MERCHANTABILITY or FITNESS FOR A PARTICULAR PURPOSE. See the
//  GNU Lesser General Public License for more details.
// 
//  You should have received a copy of the GNU Lesser General Public License
//  along with the Nethermind. If not, see <http://www.gnu.org/licenses/>.

using System;
using System.Collections.Generic;
using System.Linq;
using Nethermind.Api;
using Nethermind.Blockchain;
using Nethermind.Blockchain.Data;
using Nethermind.Blockchain.Processing;
using Nethermind.Blockchain.Validators;
using Nethermind.Consensus;
using Nethermind.Consensus.AuRa;
using Nethermind.Consensus.AuRa.Config;
using Nethermind.Consensus.AuRa.Contracts;
using Nethermind.Consensus.AuRa.Contracts.DataStore;
using Nethermind.Consensus.AuRa.Rewards;
using Nethermind.Consensus.AuRa.Transactions;
using Nethermind.Consensus.AuRa.Validators;
using Nethermind.Consensus.Transactions;
using Nethermind.Core;
using Nethermind.Core.Crypto;
using Nethermind.Evm;
using Nethermind.Evm.Tracing;
using Nethermind.Runner.Ethereum.Api;
using Nethermind.TxPool;
using Nethermind.TxPool.Storages;

namespace Nethermind.Runner.Ethereum.Steps
{
    public class InitializeBlockchainAuRa : InitializeBlockchain
    {
        private readonly AuRaNethermindApi _api;
        private INethermindApi NethermindApi => _api;
        
        private AuRaSealValidator? _sealValidator;
        private readonly IAuraConfig _auraConfig;
        
        public InitializeBlockchainAuRa(AuRaNethermindApi api) : base(api)
        {
            _api = api;
            _auraConfig = NethermindApi.Config<IAuraConfig>();
        }

        protected override BlockProcessor CreateBlockProcessor()
        {
            if (_api.SpecProvider == null) throw new StepDependencyException(nameof(_api.SpecProvider));
            if (_api.ChainHeadStateProvider == null) throw new StepDependencyException(nameof(_api.ChainHeadStateProvider));
            if (_api.BlockValidator == null) throw new StepDependencyException(nameof(_api.BlockValidator));
            if (_api.RewardCalculatorSource == null) throw new StepDependencyException(nameof(_api.RewardCalculatorSource));
            if (_api.TransactionProcessor == null) throw new StepDependencyException(nameof(_api.TransactionProcessor));
            if (_api.DbProvider == null) throw new StepDependencyException(nameof(_api.DbProvider));
            if (_api.StateProvider == null) throw new StepDependencyException(nameof(_api.StateProvider));
            if (_api.StorageProvider == null) throw new StepDependencyException(nameof(_api.StorageProvider));
            if (_api.TxPool == null) throw new StepDependencyException(nameof(_api.TxPool));
            if (_api.ReceiptStorage == null) throw new StepDependencyException(nameof(_api.ReceiptStorage));
            
<<<<<<< HEAD
            var processingReadOnlyTransactionProcessorSource = new ReadOnlyTxProcessorSource(_api.DbProvider, _api.ReadOnlyTrieStore, _api.BlockTree, _api.SpecProvider, _api.LogManager);
            var txPermissionFilterOnlyTxProcessorSource = new ReadOnlyTxProcessorSource(_api.DbProvider, _api.ReadOnlyTrieStore, _api.BlockTree, _api.SpecProvider, _api.LogManager);
            ITxFilter? txPermissionFilter = TxFilterBuilders.CreateTxPermissionFilter(_api, txPermissionFilterOnlyTxProcessorSource, _api.StateProvider);
=======
            var processingReadOnlyTransactionProcessorSource = new ReadOnlyTxProcessorSource(_api.DbProvider, _api.BlockTree, _api.SpecProvider, _api.LogManager);
            var txPermissionFilterOnlyTxProcessorSource = new ReadOnlyTxProcessorSource(_api.DbProvider, _api.BlockTree, _api.SpecProvider, _api.LogManager);
            ITxFilter? txPermissionFilter = TxFilterBuilders.CreateTxPermissionFilter(_api, txPermissionFilterOnlyTxProcessorSource, _api.ChainHeadStateProvider);
>>>>>>> 0411c966
            
            var processor = new AuRaBlockProcessor(
                _api.SpecProvider,
                _api.BlockValidator,
                _api.RewardCalculatorSource.Get(_api.TransactionProcessor),
                _api.TransactionProcessor,
                _api.StateProvider,
                _api.StorageProvider,
                _api.TxPool,
                _api.ReceiptStorage,
                _api.LogManager,
                _api.BlockTree,
                txPermissionFilter,
                GetGasLimitCalculator());
            
            var auRaValidator = CreateAuRaValidator(processor, processingReadOnlyTransactionProcessorSource);
            processor.AuRaValidator = auRaValidator;
            var reportingValidator = auRaValidator.GetReportingValidator();
            _api.ReportingValidator = reportingValidator;
            if (_sealValidator != null)
            {
                _sealValidator.ReportingValidator = reportingValidator;
            }

            return processor;
        }

        private IAuRaValidator CreateAuRaValidator(IBlockProcessor processor, ReadOnlyTxProcessorSource readOnlyTxProcessorSource)
        {
            if (_api.ChainSpec == null) throw new StepDependencyException(nameof(_api.ChainSpec));
            if (_api.BlockTree == null) throw new StepDependencyException(nameof(_api.BlockTree));
            if (_api.EngineSigner == null) throw new StepDependencyException(nameof(_api.EngineSigner));

            var chainSpecAuRa = _api.ChainSpec.AuRa;
            
            _api.FinalizationManager = new AuRaBlockFinalizationManager(
                _api.BlockTree, 
                _api.ChainLevelInfoRepository, 
                processor, 
                _api.ValidatorStore, 
                new ValidSealerStrategy(), 
                _api.LogManager, 
                chainSpecAuRa.TwoThirdsMajorityTransition);
            
            IAuRaValidator validator = new AuRaValidatorFactory(
                    _api.StateProvider, 
                    _api.AbiEncoder, 
                    _api.TransactionProcessor, 
                    readOnlyTxProcessorSource, 
                    _api.BlockTree, 
                    _api.ReceiptStorage, 
                    _api.ValidatorStore,
                    _api.FinalizationManager,
                    new TxPoolSender(_api.TxPool, new NonceReservingTxSealer(_api.EngineSigner, _api.Timestamper, _api.TxPool)), 
                    _api.TxPool,
                    NethermindApi.Config<IMiningConfig>(),
                    _api.LogManager,
                    _api.EngineSigner,
                    _api.ReportingContractValidatorCache,
                    chainSpecAuRa.PosdaoTransition,
                    false)
                .CreateValidatorProcessor(chainSpecAuRa.Validators, _api.BlockTree.Head?.Header);

            if (validator is IDisposable disposableValidator)
            {
                _api.DisposeStack.Push(disposableValidator);
            }

            return validator;
        }

        private AuRaContractGasLimitOverride? GetGasLimitCalculator()
        {
            if (_api.ChainSpec == null) throw new StepDependencyException(nameof(_api.ChainSpec));
            var blockGasLimitContractTransitions = _api.ChainSpec.AuRa.BlockGasLimitContractTransitions;
            
            if (blockGasLimitContractTransitions?.Any() == true)
            {
                _api.GasLimitCalculatorCache = new AuRaContractGasLimitOverride.Cache();
                
                AuRaContractGasLimitOverride gasLimitCalculator = new AuRaContractGasLimitOverride(
                    blockGasLimitContractTransitions.Select(blockGasLimitContractTransition =>
                        new BlockGasLimitContract(
                            _api.AbiEncoder,
                            blockGasLimitContractTransition.Value,
                            blockGasLimitContractTransition.Key,
                            new ReadOnlyTxProcessorSource(_api.DbProvider, _api.ReadOnlyTrieStore, _api.BlockTree, _api.SpecProvider, _api.LogManager)))
                        .ToArray<IBlockGasLimitContract>(),
                    _api.GasLimitCalculatorCache,
                    _auraConfig.Minimum2MlnGasPerBlockWhenUsingBlockGasLimitContract,
                    new TargetAdjustedGasLimitCalculator(_api.SpecProvider, NethermindApi.Config<IMiningConfig>()), 
                    _api.LogManager);
                
                return gasLimitCalculator;
            }

            // do not return target gas limit calculator here - this is used for validation to check if the override should have been used
            return null;
        }

        protected override void InitSealEngine()
        {
            if (_api.DbProvider == null) throw new StepDependencyException(nameof(_api.DbProvider));
            if (_api.ChainSpec == null) throw new StepDependencyException(nameof(_api.ChainSpec));
            if (_api.EthereumEcdsa == null) throw new StepDependencyException(nameof(_api.EthereumEcdsa));
            if (_api.BlockTree == null) throw new StepDependencyException(nameof(_api.BlockTree));
            
            _api.ValidatorStore = new ValidatorStore(_api.DbProvider.BlockInfosDb);

            ValidSealerStrategy validSealerStrategy = new ValidSealerStrategy();
            AuRaStepCalculator auRaStepCalculator = new AuRaStepCalculator(_api.ChainSpec.AuRa.StepDuration, _api.Timestamper, _api.LogManager);
            _api.SealValidator = _sealValidator = new AuRaSealValidator(_api.ChainSpec.AuRa, auRaStepCalculator, _api.BlockTree, _api.ValidatorStore, validSealerStrategy, _api.EthereumEcdsa, _api.LogManager);
            _api.RewardCalculatorSource = AuRaRewardCalculator.GetSource(_api.ChainSpec.AuRa, _api.AbiEncoder);
            _api.Sealer = new AuRaSealer(_api.BlockTree, _api.ValidatorStore, auRaStepCalculator, _api.EngineSigner, validSealerStrategy, _api.LogManager);
        }
        
        // private IReadOnlyTransactionProcessorSource GetReadOnlyTransactionProcessorSource() => 
        //     _readOnlyTransactionProcessorSource ??= new ReadOnlyTxProcessorSource(
        //         _api.DbProvider, _api.ReadOnlyTrieStore, _api.BlockTree, _api.SpecProvider, _api.LogManager);

        protected override HeaderValidator CreateHeaderValidator()
        {
            if (_api.ChainSpec == null) throw new StepDependencyException(nameof(_api.ChainSpec));
            var blockGasLimitContractTransitions = _api.ChainSpec.AuRa.BlockGasLimitContractTransitions;
            return blockGasLimitContractTransitions?.Any() == true
                ? new AuRaHeaderValidator(
                    _api.BlockTree,
                    _api.SealValidator,
                    _api.SpecProvider,
                    _api.LogManager,
                    blockGasLimitContractTransitions.Keys.ToArray())
                : base.CreateHeaderValidator();
        }

        private IComparer<Transaction> CreateTxPoolTxComparer(TxPriorityContract? txPriorityContract, TxPriorityContract.LocalDataSource? localDataSource)
        {
            if (txPriorityContract != null || localDataSource != null)
            {
                ContractDataStore<Address, IContractDataStoreCollection<Address>> whitelistContractDataStore = new ContractDataStoreWithLocalData<Address>(
                    new HashSetContractDataStoreCollection<Address>(),
                    txPriorityContract?.SendersWhitelist,
                    _api.BlockTree,
                    _api.ReceiptFinder,
                    _api.LogManager,
                    localDataSource?.GetWhitelistLocalDataSource() ?? new EmptyLocalDataSource<IEnumerable<Address>>());

                DictionaryContractDataStore<TxPriorityContract.Destination, TxPriorityContract.DestinationSortedListContractDataStoreCollection> prioritiesContractDataStore =
                    new DictionaryContractDataStore<TxPriorityContract.Destination, TxPriorityContract.DestinationSortedListContractDataStoreCollection>(
                        new TxPriorityContract.DestinationSortedListContractDataStoreCollection(),
                        txPriorityContract?.Priorities,
                        _api.BlockTree,
                        _api.ReceiptFinder,
                        _api.LogManager,
                        localDataSource?.GetPrioritiesLocalDataSource());

                _api.DisposeStack.Push(whitelistContractDataStore);
                _api.DisposeStack.Push(prioritiesContractDataStore);
                IComparer<Transaction> txByPermissionComparer = new CompareTxByPermissionOnHead(whitelistContractDataStore, prioritiesContractDataStore, _api.BlockTree);
                
                return CompareTxByGasPrice.Instance
                    .ThenBy(txByPermissionComparer)
                    .ThenBy(CompareTxByTimestamp.Instance)
                    .ThenBy(CompareTxByPoolIndex.Instance)
                    .ThenBy(CompareTxByGasLimit.Instance);
            }
            
            return CreateTxPoolTxComparer();
        }

        protected override TxPool.TxPool CreateTxPool(PersistentTxStorage txStorage)
        {
            // This has to be different object than the _processingReadOnlyTransactionProcessorSource as this is in separate thread
<<<<<<< HEAD
            var txPoolReadOnlyTransactionProcessorSource = new ReadOnlyTxProcessorSource(_api.DbProvider, _api.ReadOnlyTrieStore, _api.BlockTree, _api.SpecProvider, _api.LogManager);
            (TxPriorityContract? txPriorityContract, TxPriorityContract.LocalDataSource? localDataSource) = TxFilterBuilders.CreateTxPrioritySources(_auraConfig, _api, txPoolReadOnlyTransactionProcessorSource!);
            var minGasPricesContractDataStore = TxFilterBuilders.CreateMinGasPricesDataStore(_api, txPriorityContract, localDataSource, _blockProcessorWrapper);
=======
            var txPoolReadOnlyTransactionProcessorSource = new ReadOnlyTxProcessorSource(_api.DbProvider, _api.BlockTree, _api.SpecProvider, _api.LogManager);
            var (txPriorityContract, localDataSource) = TxFilterBuilders.CreateTxPrioritySources(_auraConfig, _api, txPoolReadOnlyTransactionProcessorSource!);
            var minGasPricesContractDataStore = TxFilterBuilders.CreateMinGasPricesDataStore(_api, txPriorityContract, localDataSource);
>>>>>>> 0411c966

            ITxFilter txPoolFilter = TxFilterBuilders.CreateAuRaTxFilter(
                NethermindApi.Config<IMiningConfig>(),
                _api,
                txPoolReadOnlyTransactionProcessorSource,
                _api.ChainHeadStateProvider!,
                minGasPricesContractDataStore);
            
            return new FilteredTxPool(
                txStorage,
                _api.EthereumEcdsa,
                _api.SpecProvider,
                NethermindApi.Config<ITxPoolConfig>(),
                _api.ChainHeadStateProvider,
                _api.LogManager,
                CreateTxPoolTxComparer(txPriorityContract, localDataSource),
                new TxFilterAdapter(_api.BlockTree, txPoolFilter));
        }
<<<<<<< HEAD
        
        private class BlockProcessorWrapper : IBlockProcessor
        {
            private AuRaBlockProcessor? _processor;

            public AuRaBlockProcessor? Processor
            {
                get => _processor;
                set
                {
                    if (_processor != null)
                    {
                        _processor.BlockProcessed -= OnBlockProcessed;
                        _processor.TransactionProcessed -= OnTransactionProcessed;
                    }
                    _processor = value;
                    if (_processor != null)
                    {
                        _processor.BlockProcessed += OnBlockProcessed;
                        _processor.TransactionProcessed += OnTransactionProcessed;
                    }
                }
            }

            public Block[] Process(
                Keccak newBranchStateRoot,
                List<Block> suggestedBlocks,
                ProcessingOptions processingOptions,
                IBlockTracer blockTracer) => 
                Processor?.Process(newBranchStateRoot, suggestedBlocks, processingOptions, blockTracer) ?? Array.Empty<Block>();

            public event EventHandler<BlockProcessedEventArgs>? BlockProcessed;

            public event EventHandler<TxProcessedEventArgs>? TransactionProcessed;
            
            private void OnTransactionProcessed(object? sender, TxProcessedEventArgs e)
            {
                TransactionProcessed?.Invoke(sender, e);
            }

            private void OnBlockProcessed(object? sender, BlockProcessedEventArgs e)
            {
                BlockProcessed?.Invoke(sender, e);
            }
        }
=======
>>>>>>> 0411c966
    }
}<|MERGE_RESOLUTION|>--- conflicted
+++ resolved
@@ -68,15 +68,9 @@
             if (_api.TxPool == null) throw new StepDependencyException(nameof(_api.TxPool));
             if (_api.ReceiptStorage == null) throw new StepDependencyException(nameof(_api.ReceiptStorage));
             
-<<<<<<< HEAD
             var processingReadOnlyTransactionProcessorSource = new ReadOnlyTxProcessorSource(_api.DbProvider, _api.ReadOnlyTrieStore, _api.BlockTree, _api.SpecProvider, _api.LogManager);
             var txPermissionFilterOnlyTxProcessorSource = new ReadOnlyTxProcessorSource(_api.DbProvider, _api.ReadOnlyTrieStore, _api.BlockTree, _api.SpecProvider, _api.LogManager);
-            ITxFilter? txPermissionFilter = TxFilterBuilders.CreateTxPermissionFilter(_api, txPermissionFilterOnlyTxProcessorSource, _api.StateProvider);
-=======
-            var processingReadOnlyTransactionProcessorSource = new ReadOnlyTxProcessorSource(_api.DbProvider, _api.BlockTree, _api.SpecProvider, _api.LogManager);
-            var txPermissionFilterOnlyTxProcessorSource = new ReadOnlyTxProcessorSource(_api.DbProvider, _api.BlockTree, _api.SpecProvider, _api.LogManager);
             ITxFilter? txPermissionFilter = TxFilterBuilders.CreateTxPermissionFilter(_api, txPermissionFilterOnlyTxProcessorSource, _api.ChainHeadStateProvider);
->>>>>>> 0411c966
             
             var processor = new AuRaBlockProcessor(
                 _api.SpecProvider,
@@ -249,15 +243,9 @@
         protected override TxPool.TxPool CreateTxPool(PersistentTxStorage txStorage)
         {
             // This has to be different object than the _processingReadOnlyTransactionProcessorSource as this is in separate thread
-<<<<<<< HEAD
             var txPoolReadOnlyTransactionProcessorSource = new ReadOnlyTxProcessorSource(_api.DbProvider, _api.ReadOnlyTrieStore, _api.BlockTree, _api.SpecProvider, _api.LogManager);
-            (TxPriorityContract? txPriorityContract, TxPriorityContract.LocalDataSource? localDataSource) = TxFilterBuilders.CreateTxPrioritySources(_auraConfig, _api, txPoolReadOnlyTransactionProcessorSource!);
-            var minGasPricesContractDataStore = TxFilterBuilders.CreateMinGasPricesDataStore(_api, txPriorityContract, localDataSource, _blockProcessorWrapper);
-=======
-            var txPoolReadOnlyTransactionProcessorSource = new ReadOnlyTxProcessorSource(_api.DbProvider, _api.BlockTree, _api.SpecProvider, _api.LogManager);
             var (txPriorityContract, localDataSource) = TxFilterBuilders.CreateTxPrioritySources(_auraConfig, _api, txPoolReadOnlyTransactionProcessorSource!);
             var minGasPricesContractDataStore = TxFilterBuilders.CreateMinGasPricesDataStore(_api, txPriorityContract, localDataSource);
->>>>>>> 0411c966
 
             ITxFilter txPoolFilter = TxFilterBuilders.CreateAuRaTxFilter(
                 NethermindApi.Config<IMiningConfig>(),
@@ -276,7 +264,6 @@
                 CreateTxPoolTxComparer(txPriorityContract, localDataSource),
                 new TxFilterAdapter(_api.BlockTree, txPoolFilter));
         }
-<<<<<<< HEAD
         
         private class BlockProcessorWrapper : IBlockProcessor
         {
@@ -322,7 +309,5 @@
                 BlockProcessed?.Invoke(sender, e);
             }
         }
-=======
->>>>>>> 0411c966
     }
 }