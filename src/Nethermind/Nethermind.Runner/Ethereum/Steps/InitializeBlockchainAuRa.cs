--- conflicted
+++ resolved
@@ -1,4 +1,4 @@
-//  Copyright (c) 2021 Demerzel Solutions Limited
+﻿//  Copyright (c) 2021 Demerzel Solutions Limited
 //  This file is part of the Nethermind library.
 // 
 //  The Nethermind library is free software: you can redistribute it and/or modify
@@ -76,16 +76,11 @@
        
             var processingReadOnlyTransactionProcessorSource = CreateReadOnlyTransactionProcessorSource();
             var txPermissionFilterOnlyTxProcessorSource = CreateReadOnlyTransactionProcessorSource();
-<<<<<<< HEAD
-            ITxFilter? txPermissionFilter = TxFilterBuilders.CreateTxPermissionFilter(_api, txPermissionFilterOnlyTxProcessorSource);
-
-=======
             ITxFilter auRaTxFilter = TxAuRaFilterBuilders.CreateAuRaTxFilter(
                 _api,
                 txPermissionFilterOnlyTxProcessorSource,
                 _api.SpecProvider);
             
->>>>>>> 1b840d2b
             var processor = new AuRaBlockProcessor(
                 _api.SpecProvider,
                 _api.BlockValidator,
