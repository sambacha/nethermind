--- conflicted
+++ resolved
@@ -193,7 +193,7 @@
             _api.ValidatorStore = new ValidatorStore(_api.DbProvider.BlockInfosDb);
 
             ValidSealerStrategy validSealerStrategy = new ValidSealerStrategy();
-            _api.StepCalculator = new AuRaStepCalculator(_api.ChainSpec.AuRa.StepDuration, _api.Timestamper, _api.LogManager);
+            _auRaStepCalculator = _api.StepCalculator = new AuRaStepCalculator(_api.ChainSpec.AuRa.StepDuration, _api.Timestamper, _api.LogManager);
             _api.StepCalculator = new FaultyAuRaStepCalculator(_api.StepCalculator, _api.EngineSigner, _api.ChainSpec.AuRa.FaultyBlocksTransition, _api.ChainSpec.AuRa.ReportMalicious);
             _api.SealValidator = _sealValidator = new AuRaSealValidator(
                 _api.ChainSpec.AuRa, 
@@ -205,12 +205,7 @@
                 _api.LogManager,
                 _api.EngineSigner);
             _api.RewardCalculatorSource = AuRaRewardCalculator.GetSource(_api.ChainSpec.AuRa, _api.AbiEncoder);
-<<<<<<< HEAD
             _api.Sealer = new AuRaSealer(_api.BlockTree, _api.ValidatorStore, _api.StepCalculator, _api.EngineSigner, validSealerStrategy, _api.LogManager);
-=======
-            _api.Sealer = new AuRaSealer(_api.BlockTree, _api.ValidatorStore, auRaStepCalculator, _api.EngineSigner, validSealerStrategy, _api.LogManager);
-            _auRaStepCalculator = auRaStepCalculator;
->>>>>>> 41823d3a
         }
         
         // private IReadOnlyTransactionProcessorSource GetReadOnlyTransactionProcessorSource() => 
