--- conflicted
+++ resolved
@@ -29,13 +29,9 @@
 using Nethermind.Evm;
 using Nethermind.Logging;
 using Nethermind.State;
-<<<<<<< HEAD
-using Nethermind.State.Repositories;
-using Nethermind.Db.Blooms;
 using Nethermind.State.Witnesses;
-=======
->>>>>>> afb5880d
 using Nethermind.Synchronization.BeamSync;
+using Nethermind.Trie;
 using Nethermind.TxPool;
 using Nethermind.TxPool.Storages;
 using Nethermind.Wallet;
@@ -61,179 +57,143 @@
         [Todo(Improve.Refactor, "Use chain spec for all chain configuration")]
         protected virtual Task InitBlockchain()
         {
-            var (_get, _set) = _api.ForBlockchain;
-            
-            if (_get.ChainSpec == null) throw new StepDependencyException(nameof(_get.ChainSpec));
-            if (_get.DbProvider == null) throw new StepDependencyException(nameof(_get.DbProvider));
-            if (_get.SpecProvider == null) throw new StepDependencyException(nameof(_get.SpecProvider));
-
-            ILogger logger = _get.LogManager.GetClassLogger();
-            IInitConfig initConfig = _get.Config<IInitConfig>();
-            ISyncConfig syncConfig = _get.Config<ISyncConfig>();
+            var (getApi, setApi) = _api.ForBlockchain;
+            
+            if (getApi.ChainSpec == null) throw new StepDependencyException(nameof(getApi.ChainSpec));
+            if (getApi.DbProvider == null) throw new StepDependencyException(nameof(getApi.DbProvider));
+            if (getApi.SpecProvider == null) throw new StepDependencyException(nameof(getApi.SpecProvider));
+
+            ILogger logger = getApi.LogManager.GetClassLogger();
+            IInitConfig initConfig = getApi.Config<IInitConfig>();
+            ISyncConfig syncConfig = getApi.Config<ISyncConfig>();
             if (syncConfig.DownloadReceiptsInFastSync && !syncConfig.DownloadBodiesInFastSync)
             {
                 logger.Warn($"{nameof(syncConfig.DownloadReceiptsInFastSync)} is selected but {nameof(syncConfig.DownloadBodiesInFastSync)} - enabling bodies to support receipts download.");
                 syncConfig.DownloadBodiesInFastSync = true;
             }
 
-            Account.AccountStartNonce = _get.ChainSpec.Parameters.AccountStartNonce;
-
-<<<<<<< HEAD
+            Account.AccountStartNonce = getApi.ChainSpec.Parameters.AccountStartNonce;
+            
             // TODO: if wit protocol enabled, otherwise NullWitnessCollector
             _api.WitnessCollector = new WitnessCollector(_api.DbProvider.WitnessDb, _api.LogManager);
             var stateDb = _api.MainStateDbWithCache.WitnessedBy(_api.WitnessCollector);
             var codeDb = _api.DbProvider.CodeDb.WitnessedBy(_api.WitnessCollector);
 
-            _api.StateProvider = new StateProvider(
+            var stateProvider = _api.StateProvider = new StateProvider(
                 stateDb,
                 codeDb,
                 _api.WitnessCollector,
                 _api.LogManager);
 
-            _api.EthereumEcdsa = new EthereumEcdsa(_api.SpecProvider.ChainId, _api.LogManager);
-            _api.TxPool = new TxPool.TxPool(
-                new PersistentTxStorage(_api.DbProvider.PendingTxsDb),
-                _api.EthereumEcdsa,
-                _api.SpecProvider,
-                _api.Config<ITxPoolConfig>(),
-                _api.StateProvider,
-                _api.LogManager,
-                CreateTxPoolTxComparer());
-
-            IBloomConfig bloomConfig = _api.Config<IBloomConfig>();
-
-            IFileStoreFactory fileStoreFactory = initConfig.DiagnosticMode == DiagnosticMode.MemDb
-                ? (IFileStoreFactory) new InMemoryDictionaryFileStoreFactory()
-                : new FixedSizeFileStoreFactory(Path.Combine(initConfig.BaseDbPath, DbNames.Bloom), DbNames.Bloom, Bloom.ByteLength);
-
-            _api.BloomStorage = bloomConfig.Index
-                ? new BloomStorage(bloomConfig, _api.DbProvider.BloomDb, fileStoreFactory)
-                : (IBloomStorage) NullBloomStorage.Instance;
-
-            _api.DisposeStack.Push(_api.BloomStorage);
-=======
-            var stateProvider =_set.StateProvider = new StateProvider(
-                _get.DbProvider.StateDb,
-                _get.DbProvider.CodeDb,
-                _get.LogManager);
-            
             ReadOnlyDbProvider readOnly = new ReadOnlyDbProvider(_api.DbProvider, false);
-            var stateReader = _set.StateReader = new StateReader(readOnly.StateDb, readOnly.CodeDb, _api.LogManager);
-            _set.ChainHeadStateProvider = new ChainHeadReadOnlyStateProvider(_get.BlockTree, stateReader);
->>>>>>> afb5880d
-
-
-            PersistentTxStorage txStorage = new PersistentTxStorage(_get.DbProvider.PendingTxsDb);
+            var stateReader = setApi.StateReader = new StateReader(readOnly.StateDb, readOnly.CodeDb, _api.LogManager);
+            setApi.ChainHeadStateProvider = new ChainHeadReadOnlyStateProvider(getApi.BlockTree, stateReader);
+            
+            PersistentTxStorage txStorage = new PersistentTxStorage(getApi.DbProvider.PendingTxsDb);
 
             // Init state if we need system calls before actual processing starts
-            if (_get.BlockTree!.Head != null)
+            if (getApi.BlockTree!.Head != null)
             {
-                stateProvider.StateRoot = _get.BlockTree.Head.StateRoot;
+                stateProvider.StateRoot = getApi.BlockTree.Head.StateRoot;
             }
 
             var txPool = _api.TxPool = CreateTxPool(txStorage);
 
-<<<<<<< HEAD
-            _api.RecoveryStep = new TxSignaturesRecoveryStep(_api.EthereumEcdsa, _api.TxPool, _api.SpecProvider, _api.LogManager);
-            _api.StorageProvider = new StorageProvider(
-                stateDb,
-                _api.StateProvider,
-                _api.LogManager);
-=======
-            var onChainTxWatcher = new OnChainTxWatcher(_get.BlockTree, txPool, _get.SpecProvider, _api.LogManager);
-            _get.DisposeStack.Push(onChainTxWatcher);
+            var onChainTxWatcher = new OnChainTxWatcher(getApi.BlockTree, txPool, getApi.SpecProvider, _api.LogManager);
+            getApi.DisposeStack.Push(onChainTxWatcher);
 
             _api.BlockPreprocessor.AddFirst(
-                new RecoverSignatures(_get.EthereumEcdsa, txPool, _get.SpecProvider, _get.LogManager));
-
-            var storageProvider = _set.StorageProvider = new StorageProvider(
-                _get.DbProvider.StateDb,
+                new RecoverSignatures(getApi.EthereumEcdsa, txPool, getApi.SpecProvider, getApi.LogManager));
+
+            var storageProvider = setApi.StorageProvider = new StorageProvider(
+                getApi.DbProvider.StateDb,
                 stateProvider,
-                _get.LogManager);
->>>>>>> afb5880d
+                getApi.LogManager);
 
             // blockchain processing
             BlockhashProvider blockhashProvider = new BlockhashProvider(
-                _get.BlockTree, _get.LogManager);
+                getApi.BlockTree, getApi.LogManager);
 
             VirtualMachine virtualMachine = new VirtualMachine(
                 stateProvider,
                 storageProvider,
                 blockhashProvider,
-                _get.SpecProvider,
-                _get.LogManager);
+                getApi.SpecProvider,
+                getApi.LogManager);
 
             _api.TransactionProcessor = new TransactionProcessor(
-                _get.SpecProvider,
+                getApi.SpecProvider,
                 stateProvider,
                 storageProvider,
                 virtualMachine,
-                _get.LogManager);
+                getApi.LogManager);
 
             InitSealEngine();
             if (_api.SealValidator == null) throw new StepDependencyException(nameof(_api.SealValidator));
 
             /* validation */
-            var headerValidator = _set.HeaderValidator = CreateHeaderValidator();
+            var headerValidator = setApi.HeaderValidator = CreateHeaderValidator();
 
             OmmersValidator ommersValidator = new OmmersValidator(
-                _get.BlockTree,
+                getApi.BlockTree,
                 headerValidator,
-                _get.LogManager);
-
-            TxValidator txValidator = new TxValidator(_get.SpecProvider.ChainId);
-
-            var blockValidator = _set.BlockValidator = new BlockValidator(
+                getApi.LogManager);
+
+            TxValidator txValidator = new TxValidator(getApi.SpecProvider.ChainId);
+
+            var blockValidator = setApi.BlockValidator = new BlockValidator(
                 txValidator,
                 headerValidator,
                 ommersValidator,
-                _get.SpecProvider,
-                _get.LogManager);
-
-            _set.TxPoolInfoProvider = new TxPoolInfoProvider(_api.StateReader, _api.TxPool);
-
-            var mainBlockProcessor = _set.MainBlockProcessor = CreateBlockProcessor();
+                getApi.SpecProvider,
+                getApi.LogManager);
+            
+            _api.MainStateDbWithCache = new CachingStore(_api.DbProvider.StateDb, PatriciaTree.RlpCacheSize);
+
+            setApi.TxPoolInfoProvider = new TxPoolInfoProvider(_api.StateReader, _api.TxPool);
+
+            var mainBlockProcessor = setApi.MainBlockProcessor = CreateBlockProcessor();
 
             BlockchainProcessor blockchainProcessor = new BlockchainProcessor(
-                _get.BlockTree,
+                getApi.BlockTree,
                 mainBlockProcessor,
                 _api.BlockPreprocessor,
-                _get.LogManager,
+                getApi.LogManager,
                 new BlockchainProcessor.Options
                 {
                     AutoProcess = !syncConfig.BeamSync,
                     StoreReceiptsByDefault = initConfig.StoreReceipts,
                 });
 
-            _set.BlockProcessingQueue = blockchainProcessor;
-            _set.BlockchainProcessor = blockchainProcessor;
+            setApi.BlockProcessingQueue = blockchainProcessor;
+            setApi.BlockchainProcessor = blockchainProcessor;
 
             if (syncConfig.BeamSync)
             {
                 BeamBlockchainProcessor beamBlockchainProcessor = new BeamBlockchainProcessor(
                     new ReadOnlyDbProvider(_api.DbProvider, false),
-                    _get.BlockTree,
-                    _get.SpecProvider,
-                    _get.LogManager,
+                    getApi.BlockTree,
+                    getApi.SpecProvider,
+                    getApi.LogManager,
                     blockValidator,
                     _api.BlockPreprocessor,
                     _api.RewardCalculatorSource!, // TODO: does it work with AuRa?
                     blockchainProcessor,
-                    _get.SyncModeSelector!);
+                    getApi.SyncModeSelector!);
 
                 _api.DisposeStack.Push(beamBlockchainProcessor);
             }
 
             // TODO: can take the tx sender from plugin here maybe
-            ITxSigner txSigner = new WalletTxSigner(_get.Wallet, _get.SpecProvider.ChainId);
-            TxSealer standardSealer = new TxSealer(txSigner, _get.Timestamper);
+            ITxSigner txSigner = new WalletTxSigner(getApi.Wallet, getApi.SpecProvider.ChainId);
+            TxSealer standardSealer = new TxSealer(txSigner, getApi.Timestamper);
             NonceReservingTxSealer nonceReservingTxSealer =
-                new NonceReservingTxSealer(txSigner, _get.Timestamper, txPool);
-            _set.TxSender = new TxPoolSender(txPool, nonceReservingTxSealer, standardSealer);
+                new NonceReservingTxSealer(txSigner, getApi.Timestamper, txPool);
+            setApi.TxSender = new TxPoolSender(txPool, nonceReservingTxSealer, standardSealer);
 
             // TODO: possibly hide it (but need to confirm that NDM does not really need it)
-            var filterStore = _set.FilterStore = new FilterStore();
-            _set.FilterManager = new FilterManager(filterStore, mainBlockProcessor, txPool, _get.LogManager);
+            var filterStore = setApi.FilterStore = new FilterStore();
+            setApi.FilterManager = new FilterManager(filterStore, mainBlockProcessor, txPool, getApi.LogManager);
 
             return Task.CompletedTask;
         }
