--- conflicted
+++ resolved
@@ -339,13 +339,8 @@
             return txSource;
         }
 
-<<<<<<< HEAD
-        private ITxFilter CreateTxSourceFilter(ReadOnlyTxProcessingEnv readOnlyTxProcessingEnv, IReadOnlyTxProcessorSource readOnlyTxProcessorSource, ISpecProvider specProvider) => 
-            TxFilterBuilders.CreateAuRaTxFilter(
-=======
         protected override ITxFilter CreateTxSourceFilter(ReadOnlyTxProcessingEnv readOnlyTxProcessingEnv, IReadOnlyTxProcessorSource readOnlyTxProcessorSource) => 
             TxAuRaFilterBuilders.CreateAuRaTxFilter(
->>>>>>> a3715c47
                 NethermindApi.Config<IMiningConfig>(),
                 _api,
                 readOnlyTxProcessorSource,
