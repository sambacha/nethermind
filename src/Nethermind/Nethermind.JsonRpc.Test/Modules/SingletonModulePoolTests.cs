--- conflicted
+++ resolved
@@ -38,11 +38,8 @@
 using NUnit.Framework;
 using BlockTree = Nethermind.Blockchain.BlockTree;
 using System.Threading.Tasks;
-<<<<<<< HEAD
 using Nethermind.Facade.Eth;
-=======
 using Nethermind.JsonRpc.Modules.Eth.FeeHistory;
->>>>>>> b525c8ed
 using Nethermind.JsonRpc.Modules.Eth.GasPrice;
 
 namespace Nethermind.JsonRpc.Test.Modules
@@ -71,13 +68,9 @@
                 Substitute.For<IStateReader>(),
                 Substitute.For<IBlockchainBridgeFactory>(),
                 Substitute.For<ISpecProvider>(),
-<<<<<<< HEAD
+                Substitute.For<IReceiptStorage>(),			
                 Substitute.For<IGasPriceOracle>(),
                 Substitute.For<IEthSyncingInfo>());
-=======
-                Substitute.For<IReceiptStorage>(),
-                Substitute.For<IGasPriceOracle>());				
->>>>>>> b525c8ed
         }
 
         [Test]
