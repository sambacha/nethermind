--- conflicted
+++ resolved
@@ -71,32 +71,20 @@
         [Test]
         public void GetBlockByNumberTest()
         {
-<<<<<<< HEAD
-            IEthModule ethModule = Substitute.For<IEthModule>();
+            IEthRpcModule ethRpcModule = Substitute.For<IEthRpcModule>();
             ISpecProvider specProvider = Substitute.For<ISpecProvider>();
-            ethModule.eth_getBlockByNumber(Arg.Any<BlockParameter>(), true).ReturnsForAnyArgs(x => ResultWrapper<BlockForRpc>.Success(new BlockForRpc(Build.A.Block.WithNumber(2).TestObject, true, specProvider)));
-            JsonRpcSuccessResponse response = TestRequest(ethModule, "eth_getBlockByNumber", "0x1b4", "true") as JsonRpcSuccessResponse;
-=======
-            IEthRpcModule ethRpcModule = Substitute.For<IEthRpcModule>();
-            ethRpcModule.eth_getBlockByNumber(Arg.Any<BlockParameter>(), true).ReturnsForAnyArgs(x => ResultWrapper<BlockForRpc>.Success(new BlockForRpc(Build.A.Block.WithNumber(2).TestObject, true)));
+            ethRpcModule.eth_getBlockByNumber(Arg.Any<BlockParameter>(), true).ReturnsForAnyArgs(x => ResultWrapper<BlockForRpc>.Success(new BlockForRpc(Build.A.Block.WithNumber(2).TestObject, true, specProvider)));
             JsonRpcSuccessResponse response = TestRequest(ethRpcModule, "eth_getBlockByNumber", "0x1b4", "true") as JsonRpcSuccessResponse;
->>>>>>> 546b2a62
             Assert.AreEqual(2L, (response?.Result as BlockForRpc)?.Number);
         }
         
         [Test]
         public void Eth_module_populates_size_when_returning_block_data()
         {
-<<<<<<< HEAD
-            IEthModule ethModule = Substitute.For<IEthModule>();
+            IEthRpcModule ethRpcModule = Substitute.For<IEthRpcModule>();
             ISpecProvider specProvider = Substitute.For<ISpecProvider>();
-            ethModule.eth_getBlockByNumber(Arg.Any<BlockParameter>(), true).ReturnsForAnyArgs(x => ResultWrapper<BlockForRpc>.Success(new BlockForRpc(Build.A.Block.WithNumber(2).TestObject, true, specProvider)));
-            JsonRpcSuccessResponse response = TestRequest(ethModule, "eth_getBlockByNumber", "0x1b4", "true") as JsonRpcSuccessResponse;
-=======
-            IEthRpcModule ethRpcModule = Substitute.For<IEthRpcModule>();
-            ethRpcModule.eth_getBlockByNumber(Arg.Any<BlockParameter>(), true).ReturnsForAnyArgs(x => ResultWrapper<BlockForRpc>.Success(new BlockForRpc(Build.A.Block.WithNumber(2).TestObject, true)));
+            ethRpcModule.eth_getBlockByNumber(Arg.Any<BlockParameter>(), true).ReturnsForAnyArgs(x => ResultWrapper<BlockForRpc>.Success(new BlockForRpc(Build.A.Block.WithNumber(2).TestObject, true, specProvider)));
             JsonRpcSuccessResponse response = TestRequest(ethRpcModule, "eth_getBlockByNumber", "0x1b4", "true") as JsonRpcSuccessResponse;
->>>>>>> 546b2a62
             Assert.AreEqual(513L, (response?.Result as BlockForRpc)?.Size);
         }
         
