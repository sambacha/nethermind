//  Copyright (c) 2021 Demerzel Solutions Limited
//  This file is part of the Nethermind library.
// 
//  The Nethermind library is free software: you can redistribute it and/or modify
//  it under the terms of the GNU Lesser General Public License as published by
//  the Free Software Foundation, either version 3 of the License, or
//  (at your option) any later version.
// 
//  The Nethermind library is distributed in the hope that it will be useful,
//  but WITHOUT ANY WARRANTY; without even the implied warranty of
//  MERCHANTABILITY or FITNESS FOR A PARTICULAR PURPOSE. See the
//  GNU Lesser General Public License for more details.
// 
//  You should have received a copy of the GNU Lesser General Public License
//  along with the Nethermind. If not, see <http://www.gnu.org/licenses/>.
// 

using System;
using System.Threading.Tasks;
using FluentAssertions;
using Nethermind.Blockchain;
using Nethermind.Blockchain.Validators;
using Nethermind.Core;
using Nethermind.Core.Crypto;
using Nethermind.Core.Extensions;
using Nethermind.Core.Test.Builders;
using Nethermind.Int256;
using Nethermind.Logging;
using Nethermind.Mev.Data;
using Nethermind.Mev.Execution;
using Nethermind.Mev.Source;
<<<<<<< HEAD
using Nethermind.TxPool;
=======
using Nethermind.Specs;
using Nethermind.Specs.Forks;
>>>>>>> 1cebe151
using NUnit.Framework;
using NSubstitute;

namespace Nethermind.Mev.Test
{
    [TestFixture]
    public class MetricsTests
    {
        [Test]
        public void Are_described()
        {
            Monitoring.Test.MetricsTests.ValidateMetricsDescriptions();
        }

        [Test]
        public void Should_count_valid_bundles()
        {
            TestBundlePool bundlePool = CreateTestBundlePool();

            int beforeBundlesReceived = Metrics.BundlesReceived;
            int beforeValidBundlesReceived = Metrics.ValidBundlesReceived;
            int beforeBundlesSimulated = Metrics.BundlesSimulated;

            bundlePool.AddBundle(new MevBundle(1, new []{Build.A.TypedTransaction<BundleTransaction>().SignedAndResolved(TestItem.PrivateKeyA).TestObject,
                Build.A.TypedTransaction<BundleTransaction>().SignedAndResolved(TestItem.PrivateKeyA).WithNonce(1).TestObject}, 0, 0));
            bundlePool.AddBundle(new MevBundle(1, new []{Build.A.TypedTransaction<BundleTransaction>().SignedAndResolved(TestItem.PrivateKeyA).TestObject}, 0, 0));
            bundlePool.AddBundle(new MevBundle(3, new []{Build.A.TypedTransaction<BundleTransaction>().SignedAndResolved(TestItem.PrivateKeyA).TestObject}, 0, 0));
            bundlePool.AddBundle(new MevBundle(4, new []{Build.A.TypedTransaction<BundleTransaction>().SignedAndResolved(TestItem.PrivateKeyA).TestObject}, 0, 0));
            
            int deltaBundlesReceived = Metrics.BundlesReceived - beforeBundlesReceived;
            int deltaValidBundlesReceived = Metrics.ValidBundlesReceived - beforeValidBundlesReceived;
            int deltaBundlesSimulated = Metrics.BundlesSimulated - beforeBundlesSimulated;

            deltaBundlesReceived.Should().Be(4);
            deltaValidBundlesReceived.Should().Be(4);
            deltaBundlesSimulated.Should().Be(2); // only first two bundles are at current head
        }
        
        [Test]
        public void Should_count_invalid_bundles()
        {
            TestBundlePool bundlePool = CreateTestBundlePool();

            int beforeBundlesReceived = Metrics.BundlesReceived;
            int beforeValidBundlesReceived = Metrics.ValidBundlesReceived;
            int beforeBundlesSimulated = Metrics.BundlesSimulated;

            bundlePool.AddBundle(new MevBundle(1, new []{Build.A.TypedTransaction<BundleTransaction>().SignedAndResolved(TestItem.PrivateKeyA).TestObject}, 5, 0)); // invalid
            bundlePool.AddBundle(new MevBundle(2, new []{Build.A.TypedTransaction<BundleTransaction>().SignedAndResolved(TestItem.PrivateKeyA).TestObject}, 0, 0)); 
            bundlePool.AddBundle(new MevBundle(3, new []{Build.A.TypedTransaction<BundleTransaction>().SignedAndResolved(TestItem.PrivateKeyA).TestObject}, 0, long.MaxValue)); // invalid
            bundlePool.AddBundle(new MevBundle(4, new []{Build.A.TypedTransaction<BundleTransaction>().SignedAndResolved(TestItem.PrivateKeyA).TestObject}, 0, 0));
            
            int deltaBundlesReceived = Metrics.BundlesReceived - beforeBundlesReceived;
            int deltaValidBundlesReceived = Metrics.ValidBundlesReceived - beforeValidBundlesReceived;
            int deltaBundlesSimulated = Metrics.BundlesSimulated - beforeBundlesSimulated;

            deltaBundlesReceived.Should().Be(4);
            deltaValidBundlesReceived.Should().Be(2);
            deltaBundlesSimulated.Should().Be(0); // should not simulate invalid bundle 
        }
        
        [Test]
        public async Task Should_count_total_coinbase_payments()
        {
            var chain = await MevRpcModuleTests.CreateChain(1);
            chain.GasLimitCalculator.GasLimit = 10_000_000;
            
            Address contractAddress = await MevRpcModuleTests.Contracts.Deploy(chain, MevRpcModuleTests.Contracts.CoinbaseCode);
            BundleTransaction seedContractTx = Build.A.TypedTransaction<BundleTransaction>()
                .WithTo(contractAddress)
                .WithData(Bytes.FromHexString(MevRpcModuleTests.Contracts.CoinbaseDeposit))
                .WithValue(100000000000)
                .WithNonce(1)
                .WithGasLimit(1_000_000)
                .SignedAndResolved(TestItem.PrivateKeyC).TestObject;
            
            await chain.AddBlock(true, seedContractTx);

            //Console.WriteLine((await chain.EthRpcModule.eth_getBalance(contractAddress)).Data!);

            UInt256 beforeCoinbasePayments = (UInt256)Metrics.TotalCoinbasePayments;

            BundleTransaction coinbaseTx = Build.A.TypedTransaction<BundleTransaction>()
                .WithGasLimit(MevRpcModuleTests.Contracts.LargeGasLimit)
                .WithData(Bytes.FromHexString(MevRpcModuleTests.Contracts.CoinbaseInvokePay))
                .WithTo(contractAddress)
                .WithGasPrice(1ul)
                .WithNonce(0)
                .WithValue(0)
                .SignedAndResolved(TestItem.PrivateKeyA).TestObject;

            MevRpcModuleTests.SuccessfullySendBundle(chain, 3, coinbaseTx);
            
            await chain.AddBlock(true);
            
            MevRpcModuleTests.GetHashes(chain.BlockTree.Head!.Transactions).Should().Equal(MevRpcModuleTests.GetHashes(new []{coinbaseTx}));
            
            UInt256 deltaCoinbasePayments = (UInt256)Metrics.TotalCoinbasePayments - beforeCoinbasePayments;
            deltaCoinbasePayments.Should().Be(100000000000);
        }

        private static TestBundlePool CreateTestBundlePool()
        {
            var blockTree = Substitute.For<IBlockTree>();
            blockTree.ChainId.Returns((ulong)ChainId.Mainnet);
            BlockHeader header = new(
                Keccak.Zero,
                Keccak.Zero,
                Address.Zero,
                UInt256.One,
                0,
                1,
                1,
                null);
            Block head = new Block(header);
            ChainLevelInfo info = new(true, new[] {new BlockInfo(Keccak.Zero, 1)});

            blockTree.Head.Returns(head);
            //blockTree.FindLevel(0).ReturnsForAnyArgs(info);

            TestBundlePool bundlePool = new(
                blockTree,
                Substitute.For<IBundleSimulator>(),
                Substitute.For<ITxPool>(),
                new ManualTimestamper(DateTimeOffset.UnixEpoch.DateTime),
                new TxValidator(blockTree.ChainId),
                new TestSpecProvider(London.Instance),
                new MevConfig(),
                LimboLogs.Instance);
            return bundlePool;
        }
    }
}<|MERGE_RESOLUTION|>--- conflicted
+++ resolved
@@ -28,13 +28,9 @@
 using Nethermind.Logging;
 using Nethermind.Mev.Data;
 using Nethermind.Mev.Execution;
-using Nethermind.Mev.Source;
-<<<<<<< HEAD
 using Nethermind.TxPool;
-=======
 using Nethermind.Specs;
 using Nethermind.Specs.Forks;
->>>>>>> 1cebe151
 using NUnit.Framework;
 using NSubstitute;
 
@@ -149,7 +145,7 @@
                 1,
                 1,
                 null);
-            Block head = new Block(header);
+            Block head = new(header);
             ChainLevelInfo info = new(true, new[] {new BlockInfo(Keccak.Zero, 1)});
 
             blockTree.Head.Returns(head);
