//  Copyright (c) 2018 Demerzel Solutions Limited
//  This file is part of the Nethermind library.
// 
//  The Nethermind library is free software: you can redistribute it and/or modify
//  it under the terms of the GNU Lesser General Public License as published by
//  the Free Software Foundation, either version 3 of the License, or
//  (at your option) any later version.
// 
//  The Nethermind library is distributed in the hope that it will be useful,
//  but WITHOUT ANY WARRANTY; without even the implied warranty of
//  MERCHANTABILITY or FITNESS FOR A PARTICULAR PURPOSE. See the
//  GNU Lesser General Public License for more details.
// 
//  You should have received a copy of the GNU Lesser General Public License
//  along with the Nethermind. If not, see <http://www.gnu.org/licenses/>.

using System;
using MongoDB.Driver;
using Nethermind.Abi;
using Nethermind.Blockchain.Processing;
using Nethermind.Core;
using Nethermind.Core.Crypto;
using Nethermind.Crypto;
using Nethermind.DataMarketplace.Channels;
using Nethermind.DataMarketplace.Consumers.DataAssets.Services;
using Nethermind.DataMarketplace.Consumers.DataRequests.Factories;
using Nethermind.DataMarketplace.Consumers.DataRequests.Services;
using Nethermind.DataMarketplace.Consumers.DataStreams.Services;
using Nethermind.DataMarketplace.Consumers.Deposits;
using Nethermind.DataMarketplace.Consumers.Deposits.Repositories;
using Nethermind.DataMarketplace.Consumers.Deposits.Services;
using Nethermind.DataMarketplace.Consumers.Infrastructure.Persistence.InMemory.Databases;
using Nethermind.DataMarketplace.Consumers.Infrastructure.Persistence.InMemory.Repositories;
using Nethermind.DataMarketplace.Consumers.Infrastructure.Persistence.Mongo.Repositories;
using Nethermind.DataMarketplace.Consumers.Infrastructure.Persistence.Rocks;
using Nethermind.DataMarketplace.Consumers.Infrastructure.Persistence.Rocks.Repositories;
using Nethermind.DataMarketplace.Consumers.Infrastructure.Rlp;
using Nethermind.DataMarketplace.Consumers.Infrastructure.Rpc;
using Nethermind.DataMarketplace.Consumers.Notifiers.Services;
using Nethermind.DataMarketplace.Consumers.Providers.Repositories;
using Nethermind.DataMarketplace.Consumers.Providers.Services;
using Nethermind.DataMarketplace.Consumers.Receipts.Services;
using Nethermind.DataMarketplace.Consumers.Refunds.Services;
using Nethermind.DataMarketplace.Consumers.Sessions.Repositories;
using Nethermind.DataMarketplace.Consumers.Sessions.Services;
using Nethermind.DataMarketplace.Consumers.Shared.Services;
using Nethermind.DataMarketplace.Core.Configs;
using Nethermind.DataMarketplace.Infrastructure;
using Nethermind.DataMarketplace.Infrastructure.Persistence.Mongo.Repositories;
using Nethermind.DataMarketplace.Infrastructure.Persistence.Rocks.Repositories;
using Nethermind.DataMarketplace.Infrastructure.Rlp;
using Nethermind.DataMarketplace.Core.Repositories;
using Nethermind.DataMarketplace.Core.Services;
using Nethermind.Db.Rocks.Config;
using Nethermind.Facade.Proxy;
using Nethermind.JsonRpc.Modules;
using Nethermind.Logging;
using Nethermind.Monitoring;
using Nethermind.Wallet;
using Nethermind.DataMarketplace.Consumers.Shared;
using Nethermind.DataMarketplace.Infrastructure.Updaters;
using Nethermind.WebSockets;
using System.Threading.Tasks;
using Nethermind.Db;
using Nethermind.Api;

namespace Nethermind.DataMarketplace.Consumers.Infrastructure
{
    public class NdmConsumersModule : INdmConsumersModule
    {
        private readonly INdmApi _api;
        private IDepositReportService depositReportService;
        private IJsonRpcNdmConsumerChannel jsonRpcNdmConsumerChannel;
        private IEthRequestService ethRequestService;
        private IEthPriceService ethPriceService;
        private IDaiPriceService daiPriceService;
        private IGasPriceService gasPriceService;
        private IConsumerTransactionsService consumerTransactionsService;
        private IConsumerGasLimitsService gasLimitsService;
        private IWallet wallet;
        private ITimestamper timestamper;

        public NdmConsumersModule(INdmApi api)
        {
            _api = api ?? throw new ArgumentNullException(nameof(api));
        }

        public async Task Init()
        {
            AddDecoders();
            ILogManager logManager = _api.LogManager;
            ILogger logger = logManager.GetClassLogger();

            bool disableSendingDepositTransaction = HasEnabledVariable("SENDING_DEPOSIT_TRANSACTION_DISABLED");
            bool instantDepositVerificationEnabled = HasEnabledVariable("INSTANT_DEPOSIT_VERIFICATION_ENABLED");
            bool backgroundServicesDisabled = HasEnabledVariable("BACKGROUND_SERVICES_DISABLED");
            if (disableSendingDepositTransaction)
            {
                if (logger.IsWarn) logger.Warn("*** NDM sending deposit transaction is disabled ***");
            }

            if (instantDepositVerificationEnabled)
            {
                if (logger.IsWarn) logger.Warn("*** NDM instant deposit verification is enabled ***");
            }

            if (backgroundServicesDisabled)
            {
                if (logger.IsWarn) logger.Warn("*** NDM background services are disabled ***");
            }

            INdmConfig ndmConfig = _api.NdmConfig;
            string configId = ndmConfig.Id;
            IDbConfig dbConfig = _api.ConfigProvider.GetConfig<IDbConfig>();
            Address contractAddress = string.IsNullOrWhiteSpace(ndmConfig.ContractAddress)
                ? Address.Zero
                : new Address(ndmConfig.ContractAddress);
            DepositDetailsDecoder depositDetailsRlpDecoder = new DepositDetailsDecoder();
            DepositApprovalDecoder depositApprovalRlpDecoder = new DepositApprovalDecoder();
            DataDeliveryReceiptDetailsDecoder receiptRlpDecoder = new DataDeliveryReceiptDetailsDecoder();
            ConsumerSessionDecoder sessionRlpDecoder = new ConsumerSessionDecoder();
            ReceiptRequestValidator receiptRequestValidator = new ReceiptRequestValidator(logManager);

            IDepositDetailsRepository depositRepository;
            IConsumerDepositApprovalRepository depositApprovalRepository;
            IProviderRepository providerRepository;
            IReceiptRepository receiptRepository;
            IConsumerSessionRepository sessionRepository;
            switch (ndmConfig.Persistence?.ToLowerInvariant())
            {
                case "mongo":
                    IMongoDatabase? database = _api.MongoProvider.GetDatabase();
                    if (database == null)
                    {
                        throw new ApplicationException("Failed to initialize Mongo DB.");
                    }

                    depositRepository = new DepositDetailsMongoRepository(database);
                    depositApprovalRepository = new ConsumerDepositApprovalMongoRepository(database);
                    providerRepository = new ProviderMongoRepository(database);
                    receiptRepository = new ReceiptMongoRepository(database, "consumerReceipts");
                    sessionRepository = new ConsumerSessionMongoRepository(database);
                    break;
                case "memory":
                    if (logger.IsWarn) logger.Warn("*** NDM is using in memory database ***");
                    DepositsInMemoryDb depositsDatabase = new DepositsInMemoryDb();
                    depositRepository = new DepositDetailsInMemoryRepository(depositsDatabase);
                    depositApprovalRepository = new ConsumerDepositApprovalInMemoryRepository();
                    providerRepository = new ProviderInMemoryRepository(depositsDatabase);
                    receiptRepository = new ReceiptInMemoryRepository();
                    sessionRepository = new ConsumerSessionInMemoryRepository();
                    break;
                default:
                    var dbInitializer = new ConsumerNdmDbInitializer(_api.DbProvider, ndmConfig, _api.RocksDbFactory, _api.MemDbFactory);
<<<<<<< HEAD
                    await dbInitializer.Init();
=======
                    await dbInitializer.InitAsync();
>>>>>>> 993659cb
                    depositRepository = new DepositDetailsRocksRepository(_api.Db<IDb>(ConsumerNdmDbNames.Deposits),
                        depositDetailsRlpDecoder);
                    depositApprovalRepository = new ConsumerDepositApprovalRocksRepository(
                        _api.Db<IDb>(ConsumerNdmDbNames.ConsumerDepositApprovals), depositApprovalRlpDecoder);
                    providerRepository = new ProviderRocksRepository(_api.Db<IDb>(ConsumerNdmDbNames.Deposits),
                        depositDetailsRlpDecoder);
                    receiptRepository = new ReceiptRocksRepository(_api.Db<IDb>(ConsumerNdmDbNames.ConsumerReceipts),
                        receiptRlpDecoder);
                    sessionRepository = new ConsumerSessionRocksRepository(_api.Db<IDb>(ConsumerNdmDbNames.ConsumerSessions),
                        sessionRlpDecoder);
                    break;
            }

            uint requiredBlockConfirmations = ndmConfig.BlockConfirmations;
            IAbiEncoder abiEncoder = _api.AbiEncoder;
            INdmBlockchainBridge blockchainBridge = _api.BlockchainBridge;
            IBlockProcessor blockProcessor = _api.MainBlockProcessor;
            IConfigManager configManager = _api.ConfigManager;
            Address consumerAddress = _api.ConsumerAddress;
            ICryptoRandom cryptoRandom = _api.CryptoRandom;
            IDepositService depositService = _api.DepositService;
            gasPriceService = _api.GasPriceService;
            IEthereumEcdsa ecdsa = _api.EthereumEcdsa;
            ethRequestService = _api.EthRequestService;
            jsonRpcNdmConsumerChannel = _api.JsonRpcNdmConsumerChannel;
            INdmNotifier ndmNotifier = _api.NdmNotifier;
            PublicKey nodePublicKey = _api.Enode.PublicKey;
            timestamper = _api.Timestamper;
            IWallet wallet = _api.Wallet;
            IHttpClient httpClient = _api.HttpClient;
            IJsonRpcClientProxy? jsonRpcClientProxy = _api.JsonRpcClientProxy;
            IEthJsonRpcClientProxy? ethJsonRpcClientProxy = _api.EthJsonRpcClientProxy;
            TransactionService transactionService = _api.TransactionService;
            IMonitoringService monitoringService = _api.MonitoringService;
            IWebSocketsModule ndmWebSocketsModule = _api.WebSocketsManager.GetModule("ndm");
            monitoringService?.RegisterMetrics(typeof(Metrics));

            DataRequestFactory dataRequestFactory = new DataRequestFactory(wallet, nodePublicKey);
            TransactionVerifier transactionVerifier = new TransactionVerifier(blockchainBridge, requiredBlockConfirmations);
            DepositUnitsCalculator depositUnitsCalculator = new DepositUnitsCalculator(sessionRepository, timestamper);
            DepositProvider depositProvider = new DepositProvider(depositRepository, depositUnitsCalculator, logManager);
            KycVerifier kycVerifier = new KycVerifier(depositApprovalRepository, logManager);
            ConsumerNotifier consumerNotifier = new ConsumerNotifier(ndmNotifier);

            DataAssetService dataAssetService = new DataAssetService(providerRepository, consumerNotifier, logManager);
            ProviderService providerService = new ProviderService(providerRepository, consumerNotifier, logManager);
            DataRequestService dataRequestService = new DataRequestService(dataRequestFactory, depositProvider, kycVerifier, wallet,
                providerService, timestamper, sessionRepository, consumerNotifier, logManager);

            SessionService sessionService = new SessionService(providerService, depositProvider, dataAssetService,
                sessionRepository, timestamper, consumerNotifier, logManager);
            DataConsumerService dataConsumerService = new DataConsumerService(depositProvider, sessionService,
                consumerNotifier, timestamper, sessionRepository, logManager);
            DataStreamService dataStreamService = new DataStreamService(dataAssetService, depositProvider,
                providerService, sessionService, wallet, consumerNotifier, sessionRepository, logManager);
            DepositApprovalService depositApprovalService = new DepositApprovalService(dataAssetService, providerService,
                depositApprovalRepository, timestamper, consumerNotifier, logManager);
            DepositConfirmationService depositConfirmationService = new DepositConfirmationService(blockchainBridge, consumerNotifier,
                depositRepository, depositService, logManager, requiredBlockConfirmations);

            IDepositManager depositManager = new DepositManager(depositService, depositUnitsCalculator,
                dataAssetService, kycVerifier, providerService, abiEncoder, cryptoRandom, wallet, gasPriceService,
                depositRepository, timestamper, logManager, requiredBlockConfirmations,
                disableSendingDepositTransaction);

            if (instantDepositVerificationEnabled)
            {
                depositManager = new InstantDepositManager(depositManager, depositRepository, timestamper, logManager,
                    requiredBlockConfirmations);
            }

            depositReportService = new DepositReportService(depositRepository, depositUnitsCalculator, receiptRepository, sessionRepository,
                timestamper);
            ReceiptService receiptService = new ReceiptService(depositProvider, providerService, receiptRequestValidator,
                sessionService, timestamper, receiptRepository, sessionRepository, abiEncoder, wallet, ecdsa,
                nodePublicKey, logManager);
            RefundService refundService = new RefundService(blockchainBridge, abiEncoder, depositRepository,
                contractAddress, logManager, wallet);
            RefundClaimant refundClaimant = new RefundClaimant(refundService, blockchainBridge, depositRepository,
                transactionVerifier, gasPriceService, timestamper, logManager);
            _api.AccountService = new AccountService(configManager, dataStreamService, providerService,
                sessionService, consumerNotifier, wallet, configId, consumerAddress, logManager);
            _api.NdmAccountUpdater = new NdmAccountUpdater(ndmWebSocketsModule, consumerAddress, _api.MainBlockProcessor, _api.ChainHeadStateProvider);
            ProxyService proxyService = new ProxyService(jsonRpcClientProxy, configManager, configId, logManager);
            _api.ConsumerService = new ConsumerService(_api.AccountService, dataAssetService, dataRequestService,
                dataConsumerService, dataStreamService, depositManager, depositApprovalService, providerService,
                receiptService, refundService, sessionService, proxyService);
            ethPriceService = new EthPriceService(httpClient, timestamper, logManager);
            daiPriceService = new DaiPriceService(httpClient, timestamper, logManager);
            consumerTransactionsService = new ConsumerTransactionsService(transactionService, depositRepository,
                timestamper, logManager);
            gasLimitsService = new ConsumerGasLimitsService(depositService, refundService);

            if (!backgroundServicesDisabled)
            {
                bool useDepositTimer = ndmConfig.ProxyEnabled;
                ConsumerServicesBackgroundProcessor consumerServicesBackgroundProcessor =
                    new ConsumerServicesBackgroundProcessor(
                        _api.AccountService,
                        refundClaimant,
                        depositConfirmationService,
                        ethPriceService,
                        daiPriceService,
                        _api.GasPriceService,
                        _api.MainBlockProcessor,
                        depositRepository,
                        consumerNotifier,
                        logManager,
                        useDepositTimer,
                        ethJsonRpcClientProxy);
                consumerServicesBackgroundProcessor.Init();
            }
        }

        public void InitRpcModules()
        {
            _api.RpcModuleProvider.Register(new SingletonModulePool<INdmRpcConsumerModule>(new NdmRpcConsumerModule(_api.ConsumerService, depositReportService, jsonRpcNdmConsumerChannel, ethRequestService, ethPriceService, daiPriceService, gasPriceService, consumerTransactionsService, gasLimitsService, _api.Wallet, timestamper), true));
        }

        private static void AddDecoders()
        {
            ConsumerSessionDecoder.Init();
            DepositDetailsDecoder.Init();
        }

        private static bool HasEnabledVariable(string name)
            => Environment.GetEnvironmentVariable($"NDM_{name.ToUpperInvariant()}")?.ToLowerInvariant() is "true";
    }
}<|MERGE_RESOLUTION|>--- conflicted
+++ resolved
@@ -152,11 +152,7 @@
                     break;
                 default:
                     var dbInitializer = new ConsumerNdmDbInitializer(_api.DbProvider, ndmConfig, _api.RocksDbFactory, _api.MemDbFactory);
-<<<<<<< HEAD
-                    await dbInitializer.Init();
-=======
                     await dbInitializer.InitAsync();
->>>>>>> 993659cb
                     depositRepository = new DepositDetailsRocksRepository(_api.Db<IDb>(ConsumerNdmDbNames.Deposits),
                         depositDetailsRlpDecoder);
                     depositApprovalRepository = new ConsumerDepositApprovalRocksRepository(
