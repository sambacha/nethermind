//  Copyright (c) 2018 Demerzel Solutions Limited
//  This file is part of the Nethermind library.
// 
//  The Nethermind library is free software: you can redistribute it and/or modify
//  it under the terms of the GNU Lesser General Public License as published by
//  the Free Software Foundation, either version 3 of the License, or
//  (at your option) any later version.
// 
//  The Nethermind library is distributed in the hope that it will be useful,
//  but WITHOUT ANY WARRANTY; without even the implied warranty of
//  MERCHANTABILITY or FITNESS FOR A PARTICULAR PURPOSE. See the
//  GNU Lesser General Public License for more details.
// 
//  You should have received a copy of the GNU Lesser General Public License
//  along with the Nethermind. If not, see <http://www.gnu.org/licenses/>.

using Nethermind.JsonRpc.Client;
using Nethermind.Logging;
using Nethermind.Serialization.Json;

namespace Nethermind.Db.Rpc
{
    public class RpcDbProvider : IDbProvider
    {
        private readonly IDbProvider _recordDbProvider;

        public RpcDbProvider(IJsonSerializer serializer, IJsonRpcClient client, ILogManager logManager, IDbProvider recordDbProvider)
        {
            _recordDbProvider = recordDbProvider;
            StateDb = new StateDb(new ReadOnlyDb(new RpcDb(DbNames.State, serializer, client, logManager, recordDbProvider?.StateDb), true));
            CodeDb = new StateDb(new ReadOnlyDb(new RpcDb(DbNames.Code, serializer, client, logManager, recordDbProvider?.CodeDb), true));
            ReceiptsDb = new ReadOnlyColumnsDb<ReceiptsColumns>(new RpcColumnsDb<ReceiptsColumns>(DbNames.Receipts, serializer, client, logManager, recordDbProvider?.ReceiptsDb), true);
            BlocksDb = new ReadOnlyDb(new RpcDb(DbNames.Blocks, serializer, client, logManager, recordDbProvider?.BlocksDb), true);
            HeadersDb = new ReadOnlyDb(new RpcDb(DbNames.Headers, serializer, client, logManager, recordDbProvider?.HeadersDb), true);
            BlockInfosDb = new ReadOnlyDb(new RpcDb(DbNames.BlockInfos, serializer, client, logManager, recordDbProvider?.BlockInfosDb), true);
            PendingTxsDb = new ReadOnlyDb(new RpcDb(DbNames.PendingTxs, serializer, client, logManager, recordDbProvider?.ReceiptsDb), true);
            ConfigsDb = new ReadOnlyDb(new RpcDb(DbNames.Configs, serializer, client, logManager, recordDbProvider?.ConfigsDb), true);
            EthRequestsDb = new ReadOnlyDb(new RpcDb(DbNames.EthRequests, serializer, client, logManager, recordDbProvider?.EthRequestsDb), true);
<<<<<<< HEAD
            BloomDb = new ReadOnlyDb(new RpcDb(DbNames.EthRequests, serializer, client, logManager, recordDbProvider?.BloomDb), true);
            WitnessDb = new ReadOnlyDb(new RpcDb(DbNames.Witness, serializer, client, logManager, recordDbProvider?.WitnessDb), true);
=======
            BloomDb = new ReadOnlyDb(new RpcDb(DbNames.Bloom, serializer, client, logManager, recordDbProvider?.BloomDb), true);
            BaselineTreeDb = new ReadOnlyDb(new RpcDb(DbNames.BaselineTree, serializer, client, logManager, recordDbProvider?.BaselineTreeDb), true);
            BaselineTreeMetadataDb = new ReadOnlyDb(new RpcDb(DbNames.BaselineTreeMetadata, serializer, client, logManager, recordDbProvider?.BaselineTreeMetadataDb), true); 
            ChtDb = new ReadOnlyDb(new RpcDb(DbNames.CHT, serializer, client, logManager, recordDbProvider?.ChtDb), true);
>>>>>>> afb5880d
        }
        
        public ISnapshotableDb StateDb { get; }
        public ISnapshotableDb CodeDb { get; }        
        public IColumnsDb<ReceiptsColumns> ReceiptsDb { get; }
        public IDb BlocksDb { get; }
        public IDb HeadersDb { get; }
        public IDb BlockInfosDb { get; }
        public IDb PendingTxsDb { get; }
        public IDb WitnessDb { get; }
        public IDb ConfigsDb { get; }
        public IDb EthRequestsDb { get; }
        public IDb BloomDb { get; }
        public IDb ChtDb { get; }
        public IDb BeamStateDb { get; } = new MemDb();

        public IDb BaselineTreeDb { get; }

        public IDb BaselineTreeMetadataDb { get; }

        public void Dispose()
        {
            StateDb?.Dispose();
            CodeDb?.Dispose();
            ReceiptsDb?.Dispose();
            BlocksDb?.Dispose();
            HeadersDb?.Dispose();
            BlockInfosDb?.Dispose();
            PendingTxsDb?.Dispose();
            ConfigsDb?.Dispose();
            EthRequestsDb?.Dispose();
            _recordDbProvider?.Dispose();
            BloomDb?.Dispose();
            ChtDb?.Dispose();
<<<<<<< HEAD
            WitnessDb?.Dispose();
=======
            BaselineTreeDb?.Dispose();
            BaselineTreeMetadataDb?.Dispose();
>>>>>>> afb5880d
        }
    }
}<|MERGE_RESOLUTION|>--- conflicted
+++ resolved
@@ -36,15 +36,11 @@
             PendingTxsDb = new ReadOnlyDb(new RpcDb(DbNames.PendingTxs, serializer, client, logManager, recordDbProvider?.ReceiptsDb), true);
             ConfigsDb = new ReadOnlyDb(new RpcDb(DbNames.Configs, serializer, client, logManager, recordDbProvider?.ConfigsDb), true);
             EthRequestsDb = new ReadOnlyDb(new RpcDb(DbNames.EthRequests, serializer, client, logManager, recordDbProvider?.EthRequestsDb), true);
-<<<<<<< HEAD
             BloomDb = new ReadOnlyDb(new RpcDb(DbNames.EthRequests, serializer, client, logManager, recordDbProvider?.BloomDb), true);
             WitnessDb = new ReadOnlyDb(new RpcDb(DbNames.Witness, serializer, client, logManager, recordDbProvider?.WitnessDb), true);
-=======
-            BloomDb = new ReadOnlyDb(new RpcDb(DbNames.Bloom, serializer, client, logManager, recordDbProvider?.BloomDb), true);
             BaselineTreeDb = new ReadOnlyDb(new RpcDb(DbNames.BaselineTree, serializer, client, logManager, recordDbProvider?.BaselineTreeDb), true);
             BaselineTreeMetadataDb = new ReadOnlyDb(new RpcDb(DbNames.BaselineTreeMetadata, serializer, client, logManager, recordDbProvider?.BaselineTreeMetadataDb), true); 
             ChtDb = new ReadOnlyDb(new RpcDb(DbNames.CHT, serializer, client, logManager, recordDbProvider?.ChtDb), true);
->>>>>>> afb5880d
         }
         
         public ISnapshotableDb StateDb { get; }
@@ -79,12 +75,9 @@
             _recordDbProvider?.Dispose();
             BloomDb?.Dispose();
             ChtDb?.Dispose();
-<<<<<<< HEAD
             WitnessDb?.Dispose();
-=======
             BaselineTreeDb?.Dispose();
             BaselineTreeMetadataDb?.Dispose();
->>>>>>> afb5880d
         }
     }
 }