--- conflicted
+++ resolved
@@ -71,11 +71,7 @@
 
             TrieStatsCollector statsCollector = new TrieStatsCollector(stateDb, LimboLogs.Instance)
             {
-<<<<<<< HEAD
-                ParallelLevels = parallel ? 16 : -1
-=======
                 SupportsParallelVisits = parallel
->>>>>>> f7870851
             };
             stateProvider.Accept(statsCollector, stateProvider.StateRoot);
             var stats = statsCollector.Stats;
