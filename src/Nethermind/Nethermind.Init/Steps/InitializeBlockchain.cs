//  Copyright (c) 2021 Demerzel Solutions Limited
//  This file is part of the Nethermind library.
// 
//  The Nethermind library is free software: you can redistribute it and/or modify
//  it under the terms of the GNU Lesser General Public License as published by
//  the Free Software Foundation, either version 3 of the License, or
//  (at your option) any later version.
// 
//  The Nethermind library is distributed in the hope that it will be useful,
//  but WITHOUT ANY WARRANTY; without even the implied warranty of
//  MERCHANTABILITY or FITNESS FOR A PARTICULAR PURPOSE. See the
//  GNU Lesser General Public License for more details.
// 
//  You should have received a copy of the GNU Lesser General Public License
//  along with the Nethermind. If not, see <http://www.gnu.org/licenses/>.

using System;
using System.Collections.Generic;
using System.Threading;
using System.Threading.Tasks;
using Nethermind.Api;
using Nethermind.Blockchain;
using Nethermind.Blockchain.Comparers;
using Nethermind.Blockchain.Filters;
using Nethermind.Blockchain.Processing;
using Nethermind.Blockchain.Services;
using Nethermind.Blockchain.Synchronization;
using Nethermind.Blockchain.Validators;
using Nethermind.Consensus;
using Nethermind.Core;
using Nethermind.Core.Attributes;
using Nethermind.Core.Crypto;
using Nethermind.Core.Extensions;
using Nethermind.Db;
using Nethermind.Evm;
using Nethermind.Evm.Tracing;
using Nethermind.Evm.TransactionProcessing;
using Nethermind.Facade.Eth;
using Nethermind.JsonRpc.Converters;
using Nethermind.JsonRpc.Modules.DebugModule;
using Nethermind.JsonRpc.Modules.Eth.GasPrice;
using Nethermind.JsonRpc.Modules.Trace;
using Nethermind.Logging;
using Nethermind.Serialization.Json;
using Nethermind.State;
using Nethermind.State.Witnesses;
using Nethermind.Synchronization.Witness;
using Nethermind.Trie;
using Nethermind.Trie.Pruning;
using Nethermind.TxPool;
using Nethermind.Wallet;

namespace Nethermind.Init.Steps
{
    [RunnerStepDependencies(typeof(InitializePlugins), typeof(InitializeBlockTree), typeof(SetupKeyStore))]
    public class InitializeBlockchain : IStep
    {
        private readonly INethermindApi _api;
        private ILogger? _logger;

        // ReSharper disable once MemberCanBeProtected.Global
        public InitializeBlockchain(INethermindApi api)
        {
            _api = api;
        }

        public async Task Execute(CancellationToken _)
        {
            await InitBlockchain();
        }

        [Todo(Improve.Refactor, "Use chain spec for all chain configuration")]
        private Task InitBlockchain()
        {
            InitBlockTraceDumper();

            var (getApi, setApi) = _api.ForBlockchain;
            
            if (getApi.ChainSpec == null) throw new StepDependencyException(nameof(getApi.ChainSpec));
            if (getApi.DbProvider == null) throw new StepDependencyException(nameof(getApi.DbProvider));
            if (getApi.SpecProvider == null) throw new StepDependencyException(nameof(getApi.SpecProvider));
            
            _logger = getApi.LogManager.GetClassLogger();
            IInitConfig initConfig = getApi.Config<IInitConfig>();
            ISyncConfig syncConfig = getApi.Config<ISyncConfig>();
            IPruningConfig pruningConfig = getApi.Config<IPruningConfig>();
            IMiningConfig miningConfig = getApi.Config<IMiningConfig>();

            if (syncConfig.DownloadReceiptsInFastSync && !syncConfig.DownloadBodiesInFastSync)
            {
                _logger.Warn($"{nameof(syncConfig.DownloadReceiptsInFastSync)} is selected but {nameof(syncConfig.DownloadBodiesInFastSync)} - enabling bodies to support receipts download.");
                syncConfig.DownloadBodiesInFastSync = true;
            }
            
            Account.AccountStartNonce = getApi.ChainSpec.Parameters.AccountStartNonce;

            IWitnessCollector witnessCollector;
            if (syncConfig.WitnessProtocolEnabled)
            {
                WitnessCollector witnessCollectorImpl = new(getApi.DbProvider.WitnessDb, _api.LogManager);
                witnessCollector = setApi.WitnessCollector = witnessCollectorImpl;
                setApi.WitnessRepository = witnessCollectorImpl.WithPruning(getApi.BlockTree!, getApi.LogManager);
            }
            else
            {
                witnessCollector = setApi.WitnessCollector = NullWitnessCollector.Instance;
                setApi.WitnessRepository = NullWitnessCollector.Instance;
            }

            IKeyValueStoreWithBatching cachedStateDb = getApi.DbProvider.StateDb
                .Cached(Trie.MemoryAllowance.TrieNodeCacheCount);
            setApi.MainStateDbWithCache = cachedStateDb;
            IKeyValueStore codeDb = getApi.DbProvider.CodeDb
                .WitnessedBy(witnessCollector);

            TrieStore trieStore;
            if (pruningConfig.Enabled)
            {
                setApi.TrieStore = trieStore = new TrieStore(
                    setApi.MainStateDbWithCache.WitnessedBy(witnessCollector),
                    Prune.WhenCacheReaches(pruningConfig.CacheMb.MB()), // TODO: memory hint should define this
                    Persist.IfBlockOlderThan(pruningConfig.PersistenceInterval), // TODO: this should be based on time
                    getApi.LogManager);
            }
            else
            {
                setApi.TrieStore = trieStore = new TrieStore(
                    setApi.MainStateDbWithCache.WitnessedBy(witnessCollector),
                    No.Pruning,
                    Persist.EveryBlock,
                    getApi.LogManager);
            }
            
            getApi.DisposeStack.Push(trieStore);
            trieStore.ReorgBoundaryReached += ReorgBoundaryReached;
            ITrieStore readOnlyTrieStore = setApi.ReadOnlyTrieStore = trieStore.AsReadOnly(cachedStateDb);

            IStateProvider stateProvider = setApi.StateProvider = new StateProvider(
                trieStore,
                codeDb,
                getApi.LogManager);

            ReadOnlyDbProvider readOnly = new(getApi.DbProvider, false);
            
            IStateReader stateReader = setApi.StateReader = new StateReader(readOnlyTrieStore, readOnly.GetDb<IDb>(DbNames.Code), getApi.LogManager);
            
            setApi.TransactionComparerProvider =
                new TransactionComparerProvider(getApi.SpecProvider!, getApi.BlockTree.AsReadOnly());
            setApi.ChainHeadStateProvider = new ChainHeadReadOnlyStateProvider(getApi.BlockTree, stateReader);
            Account.AccountStartNonce = getApi.ChainSpec.Parameters.AccountStartNonce;

            stateProvider.StateRoot = getApi.BlockTree!.Head?.StateRoot ?? Keccak.EmptyTreeHash;

            if (_api.Config<IInitConfig>().DiagnosticMode == DiagnosticMode.VerifyTrie)
            {
                _logger.Info("Collecting trie stats and verifying that no nodes are missing...");
                TrieStats stats = stateProvider.CollectStats(getApi.DbProvider.CodeDb, _api.LogManager);
                _logger.Info($"Starting from {getApi.BlockTree.Head?.Number} {getApi.BlockTree.Head?.StateRoot}{Environment.NewLine}" + stats);
            }

            // Init state if we need system calls before actual processing starts
            if (getApi.BlockTree!.Head?.StateRoot != null)
            {
                stateProvider.StateRoot = getApi.BlockTree.Head.StateRoot;
            }
            
            var txValidator = setApi.TxValidator = new TxValidator(getApi.SpecProvider.ChainId);
            
            ITxPool txPool = _api.TxPool = CreateTxPool();

            ReceiptCanonicalityMonitor receiptCanonicalityMonitor = new(getApi.BlockTree, getApi.ReceiptStorage, _api.LogManager);
            getApi.DisposeStack.Push(receiptCanonicalityMonitor);

            _api.BlockPreprocessor.AddFirst(
                new RecoverSignatures(getApi.EthereumEcdsa, txPool, getApi.SpecProvider, getApi.LogManager));
            
            IStorageProvider storageProvider = setApi.StorageProvider = new StorageProvider(
                trieStore,
                stateProvider,
                getApi.LogManager);

            // blockchain processing
            BlockhashProvider blockhashProvider = new (
                getApi.BlockTree, getApi.LogManager);

            VirtualMachine virtualMachine = new (
<<<<<<< HEAD
                getApi.SpecProvider.ChainId,
=======
>>>>>>> 17b40918
                blockhashProvider,
                getApi.LogManager);

            WorldState worldState = new (stateProvider, storageProvider);
            _api.TransactionProcessor = new TransactionProcessor(
                getApi.SpecProvider,
                worldState,
                virtualMachine,
                getApi.LogManager);

            InitSealEngine();
            if (_api.SealValidator == null) throw new StepDependencyException(nameof(_api.SealValidator));

            /* validation */
            IHeaderValidator? headerValidator = setApi.HeaderValidator = CreateHeaderValidator();

            UnclesValidator unclesValidator = new(
                getApi.BlockTree,
                headerValidator,
                getApi.LogManager);

            IBlockValidator? blockValidator = setApi.BlockValidator = new BlockValidator(
                txValidator,
                headerValidator,
                unclesValidator,
                getApi.SpecProvider,
                getApi.LogManager);

            IChainHeadInfoProvider chainHeadInfoProvider =
                new ChainHeadInfoProvider(getApi.SpecProvider, getApi.BlockTree, stateReader);
            setApi.TxPoolInfoProvider = new TxPoolInfoProvider(chainHeadInfoProvider.AccountStateProvider, txPool);
            IBlockProcessor? mainBlockProcessor = setApi.MainBlockProcessor = CreateBlockProcessor();

            BlockchainProcessor blockchainProcessor = new(
                getApi.BlockTree,
                mainBlockProcessor,
                _api.BlockPreprocessor,
                getApi.LogManager,
                new BlockchainProcessor.Options
                {
                    StoreReceiptsByDefault = initConfig.StoreReceipts,
                    DumpOptions = initConfig.AutoDump
                });

            setApi.BlockProcessingQueue = blockchainProcessor;
            setApi.BlockchainProcessor = blockchainProcessor;
            setApi.GasPriceOracle = new GasPriceOracle(_api.BlockTree, _api.SpecProvider, miningConfig.MinGasPrice);
            setApi.EthSyncingInfo = new EthSyncingInfo(_api.BlockTree);

            // TODO: can take the tx sender from plugin here maybe
            ITxSigner txSigner = new WalletTxSigner(getApi.Wallet, getApi.SpecProvider.ChainId);
            TxSealer standardSealer = new(txSigner, getApi.Timestamper);
            NonceReservingTxSealer nonceReservingTxSealer =
                new(txSigner, getApi.Timestamper, txPool);
            setApi.TxSender = new TxPoolSender(txPool, nonceReservingTxSealer, standardSealer);

            // TODO: possibly hide it (but need to confirm that NDM does not really need it)
            IFilterStore? filterStore = setApi.FilterStore = new FilterStore();
            setApi.FilterManager = new FilterManager(filterStore, mainBlockProcessor, txPool, getApi.LogManager);
            setApi.HealthHintService = CreateHealthHintService();
            return Task.CompletedTask;
        }

        private static void InitBlockTraceDumper()
        {
            BlockTraceDumper.Converters.AddRange(EthereumJsonSerializer.CommonConverters);
            BlockTraceDumper.Converters.AddRange(DebugModuleFactory.Converters);
            BlockTraceDumper.Converters.AddRange(TraceModuleFactory.Converters);
            BlockTraceDumper.Converters.Add(new TxReceiptConverter());
        }

        private void ReorgBoundaryReached(object? sender, ReorgBoundaryReached e)
        {
            if (_logger.IsDebug) _logger.Debug($"Saving reorg boundary {e.BlockNumber}");
            (_api.BlockTree as BlockTree)!.SavePruningReorganizationBoundary(e.BlockNumber);
        }
        
        protected virtual IHealthHintService CreateHealthHintService() =>
            new HealthHintService(_api.ChainSpec);


        protected virtual TxPool.TxPool CreateTxPool() =>
            new TxPool.TxPool(
                _api.EthereumEcdsa,
                new ChainHeadInfoProvider(_api.SpecProvider, _api.BlockTree, _api.StateReader),
                _api.Config<ITxPoolConfig>(),
                _api.TxValidator,
                _api.LogManager,
                CreateTxPoolTxComparer());

        protected IComparer<Transaction> CreateTxPoolTxComparer() => _api.TransactionComparerProvider.GetDefaultComparer();

        protected virtual HeaderValidator CreateHeaderValidator() =>
            new HeaderValidator(
                _api.BlockTree,
                _api.SealValidator,
                _api.SpecProvider,
                _api.LogManager);

        // TODO: remove from here - move to consensus?
        protected virtual BlockProcessor CreateBlockProcessor()
        {
            if (_api.DbProvider == null) throw new StepDependencyException(nameof(_api.DbProvider));
            if (_api.RewardCalculatorSource == null) throw new StepDependencyException(nameof(_api.RewardCalculatorSource));

            return new BlockProcessor(
                _api.SpecProvider,
                _api.BlockValidator,
                _api.RewardCalculatorSource.Get(_api.TransactionProcessor!),
                new BlockProcessor.BlockValidationTransactionsExecutor(_api.TransactionProcessor, _api.StateProvider!),
                _api.StateProvider,
                _api.StorageProvider,
                _api.ReceiptStorage,
                _api.WitnessCollector,
                _api.LogManager);
        }

        // TODO: remove from here - move to consensus?
        protected virtual void InitSealEngine()
        {
        }
    }
}<|MERGE_RESOLUTION|>--- conflicted
+++ resolved
@@ -184,11 +184,8 @@
                 getApi.BlockTree, getApi.LogManager);
 
             VirtualMachine virtualMachine = new (
-<<<<<<< HEAD
-                getApi.SpecProvider.ChainId,
-=======
->>>>>>> 17b40918
                 blockhashProvider,
+                getApi.SpecProvider,
                 getApi.LogManager);
 
             WorldState worldState = new (stateProvider, storageProvider);
