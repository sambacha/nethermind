--- conflicted
+++ resolved
@@ -56,41 +56,8 @@
         public uint CodeDbWriteBufferNumber { get; set; } = 4;
         public ulong CodeDbBlockCacheSize { get; set; } = (ulong) 8.MiB();
         public bool CodeDbCacheIndexAndFilterBlocks { get; set; } = false;
-<<<<<<< HEAD
-
-        public ulong DepositsDbWriteBufferSize { get; set; } = (ulong) 16.MiB();
-        public uint DepositsDbWriteBufferNumber { get; set; } = 4;
-        public ulong DepositsDbBlockCacheSize { get; set; } = (ulong) 64.MiB();
-        public bool DepositsDbCacheIndexAndFilterBlocks { get; set; } = false;
-
-        public ulong ConsumerSessionsDbWriteBufferSize { get; set; } = (ulong) 16.MiB();
-        public uint ConsumerSessionsDbWriteBufferNumber { get; set; } = 4;
-        public ulong ConsumerSessionsDbBlockCacheSize { get; set; } = (ulong) 64.MiB();
-        public bool ConsumerSessionsDbCacheIndexAndFilterBlocks { get; set; } = false;
-
-        public ulong ConsumerReceiptsDbWriteBufferSize { get; set; } = (ulong) 16.MiB();
-        public uint ConsumerReceiptsDbWriteBufferNumber { get; set; } = 4;
-        public ulong ConsumerReceiptsDbBlockCacheSize { get; set; } = (ulong) 64.MiB();
-        public bool ConsumerReceiptsDbCacheIndexAndFilterBlocks { get; set; } = false;
-
-        public ulong ConsumerDepositApprovalsDbWriteBufferSize { get; set; } = (ulong) 16.MiB();
-        public uint ConsumerDepositApprovalsDbWriteBufferNumber { get; set; } = 4;
-        public ulong ConsumerDepositApprovalsDbBlockCacheSize { get; set; } = (ulong) 64.MiB();
-        public bool ConsumerDepositApprovalsDbCacheIndexAndFilterBlocks { get; set; } = false;
-
-        public ulong ConfigsDbWriteBufferSize { get; set; } = (ulong) 2.MiB();
-        public uint ConfigsDbWriteBufferNumber { get; set; } = 4;
-        public ulong ConfigsDbBlockCacheSize { get; set; } = (ulong) 8.MiB();
-        public bool ConfigsDbCacheIndexAndFilterBlocks { get; set; } = false;
-
-        public ulong EthRequestsDbWriteBufferSize { get; set; } = (ulong) 2.MiB();
-        public uint EthRequestsDbWriteBufferNumber { get; set; } = 4;
-        public ulong EthRequestsDbBlockCacheSize { get; set; } = (ulong) 8.MiB();
-        public bool EthRequestsDbCacheIndexAndFilterBlocks { get; set; } = false;
-=======
->>>>>>> 547380fe
         
-        public ulong BloomDbWriteBufferSize { get; set; } = (ulong) 1.KiB();
+        public ulong BloomDbWriteBufferSize { get; set; } = (ulong)1.KiB();
         public uint BloomDbWriteBufferNumber { get; set; } = 4;
         public ulong BloomDbBlockCacheSize { get; set; } = (ulong)1.KiB();
         public bool BloomDbCacheIndexAndFilterBlocks { get; set; } = false;
@@ -106,38 +73,11 @@
         public ulong DataAssetsDbWriteBufferSize { get; set; } = (ulong) 1.KiB();
         public uint DataAssetsDbWriteBufferNumber { get; set; } = 4;
         
-<<<<<<< HEAD
-        public bool ProviderSessionsDbCacheIndexAndFilterBlocks { get; set; } = false;
-        public ulong ProviderSessionsDbBlockCacheSize { get; set; } = (ulong) 1.KiB();
-        public ulong ProviderSessionsDbWriteBufferSize { get; set; } = (ulong) 1.KiB();
-        public uint ProviderSessionsDbWriteBufferNumber { get; set; } = 4;
-        
-        public bool ConsumersDbCacheIndexAndFilterBlocks { get; set; } = false;
-        public ulong ConsumersDbBlockCacheSize { get; set; } = (ulong) 1.KiB();
-        public ulong ConsumersDbWriteBufferSize { get; set; } = (ulong) 1.KiB();
-        public uint ConsumersDbWriteBufferNumber { get; set; } = 4;
-        
-=======
->>>>>>> 547380fe
         public bool PaymentClaimsDbCacheIndexAndFilterBlocks { get; set; } = false;
         public ulong PaymentClaimsDbBlockCacheSize { get; set; } = (ulong) 1.KiB();
         public ulong PaymentClaimsDbWriteBufferSize { get; set; } = (ulong) 1.KiB();
         public uint PaymentClaimsDbWriteBufferNumber { get; set; } = 4;
-<<<<<<< HEAD
-        
-        public bool ProviderDepositApprovalsDbCacheIndexAndFilterBlocks { get; set; } = false;
-        public ulong ProviderDepositApprovalsDbBlockCacheSize { get; set; } = (ulong) 1.KiB();
-        public ulong ProviderDepositApprovalsDbWriteBufferSize { get; set; } = (ulong) 1.KiB();
-        public uint ProviderDepositApprovalsDbWriteBufferNumber { get; set; } = 4;   
-        
-        public bool ProviderReceiptsDbCacheIndexAndFilterBlocks { get; set; } = false;
-        public ulong ProviderReceiptsDbBlockCacheSize { get; set; } = (ulong) 1.KiB();
-        public ulong ProviderReceiptsDbWriteBufferSize { get; set; } = (ulong) 1.KiB();
-        public uint ProviderReceiptsDbWriteBufferNumber { get; set; } = 4;
-        
-=======
 
->>>>>>> 547380fe
         public uint RecycleLogFileNum { get; set; } = 0;
         public bool WriteAheadLogSync { get; set; } = false;
     }
