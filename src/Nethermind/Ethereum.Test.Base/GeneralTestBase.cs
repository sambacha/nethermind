﻿/*
 * Copyright (c) 2018 Demerzel Solutions Limited
 * This file is part of the Nethermind library.
 *
 * The Nethermind library is free software: you can redistribute it and/or modify
 * it under the terms of the GNU Lesser General Public License as published by
 * the Free Software Foundation, either version 3 of the License, or
 * (at your option) any later version.
 *
 * The Nethermind library is distributed in the hope that it will be useful,
 * but WITHOUT ANY WARRANTY; without even the implied warranty of
 * MERCHANTABILITY or FITNESS FOR A PARTICULAR PURPOSE. See the
 * GNU Lesser General Public License for more details.
 *
 * You should have received a copy of the GNU Lesser General Public License
 * along with the Nethermind. If not, see <http://www.gnu.org/licenses/>.
 */

using System;
using System.Collections.Generic;
using System.Diagnostics;
using Nethermind.Core;
using Nethermind.Core.Crypto;
using Nethermind.Core.Extensions;
using Nethermind.Core.Specs;
using Nethermind.Db;
using Nethermind.Int256;
using Nethermind.Evm;
using Nethermind.Evm.Tracing;
using Nethermind.Logging;
using Nethermind.Specs;
using Nethermind.Specs.Forks;
using Nethermind.State;
using Nethermind.Trie.Pruning;
using NUnit.Framework;

namespace Ethereum.Test.Base
{
    public abstract class GeneralStateTestBase
    {
        private static ILogger _logger = new ConsoleAsyncLogger(LogLevel.Info);
        private static ILogManager _logManager = LimboLogs.Instance;

        [SetUp]
        public void Setup()
        {
        }

        protected void Setup(ILogManager logManager)
        {
            _logManager = logManager ?? LimboLogs.Instance;
            _logger = _logManager.GetClassLogger();
        }

        protected EthereumTestResult RunTest(GeneralStateTest test)
        {
            return RunTest(test, NullTxTracer.Instance);
        }

        protected EthereumTestResult RunTest(GeneralStateTest test, ITxTracer txTracer)
        {
            if (test.Fork == Berlin.Instance)
            {
                return new EthereumTestResult(test.Name, test.ForkName, null) {Pass = true};
            }

            TestContext.Write($"Running {test.Name} at {DateTime.UtcNow:HH:mm:ss.ffffff}");
            Stopwatch stopwatch = Stopwatch.StartNew();
            Assert.IsNull(test.LoadFailure, "test data loading failure");

            ISnapshotableDb stateDb = new StateDb();
            ISnapshotableDb codeDb = new StateDb();

            ISpecProvider specProvider = new CustomSpecProvider(1,
                (0, Frontier.Instance), // TODO: this thing took a lot of time to find after it was removed!, genesis block is always initialized with Frontier
                (1, test.Fork));

            if (specProvider.GenesisSpec != Frontier.Instance)
            {
                Assert.Fail("Expected genesis spec to be Frontier for blockchain tests");
            }

            TrieStore trieStore = new TrieStore(stateDb, _logManager);
            IStateProvider stateProvider = new StateProvider(trieStore, codeDb, _logManager);
            IBlockhashProvider blockhashProvider = new TestBlockhashProvider();
            IStorageProvider storageProvider = new StorageProvider(trieStore, stateProvider, _logManager);
            IVirtualMachine virtualMachine = new VirtualMachine(
                stateProvider,
                storageProvider,
                blockhashProvider,
                specProvider,
                _logManager);

            TransactionProcessor transactionProcessor = new TransactionProcessor(
                specProvider,
                stateProvider,
                storageProvider,
                virtualMachine,
                _logManager);

            InitializeTestState(test, stateProvider, storageProvider, specProvider);

            BlockHeader header = new BlockHeader(test.PreviousHash, Keccak.OfAnEmptySequenceRlp, test.CurrentCoinbase,
                test.CurrentDifficulty, test.CurrentNumber, test.CurrentGasLimit, test.CurrentTimestamp, new byte[0]);
            header.StateRoot = test.PostHash;
            header.Hash = Keccak.Compute("1");

<<<<<<< HEAD
=======
            stateProvider.Commit(specProvider.GenesisSpec);
            stateProvider.CommitTree();

>>>>>>> 04d8e28d
            transactionProcessor.Execute(test.Transaction, header, txTracer);

            stateProvider.Commit(specProvider.GenesisSpec);
            stateProvider.CommitTree(1);

            // '@winsvega added a 0-wei reward to the miner , so we had to add that into the state test execution phase. He needed it for retesteth.'
            if (!stateProvider.AccountExists(test.CurrentCoinbase))
            {
                stateProvider.CreateAccount(test.CurrentCoinbase, 0);
            }

            stateProvider.RecalculateStateRoot();

            List<string> differences = RunAssertions(test, stateProvider);
            EthereumTestResult testResult = new EthereumTestResult();
            testResult.Pass = differences.Count == 0;
            testResult.Fork = test.ForkName;
            testResult.Name = test.Name;
            testResult.TimeInMs = (int)stopwatch.Elapsed.TotalMilliseconds;
            testResult.StateRoot = stateProvider.StateRoot;

//            Assert.Zero(differences.Count, "differences");
            return testResult;
        }

        private void InitializeTestState(GeneralStateTest test, IStateProvider stateProvider,
            IStorageProvider storageProvider, ISpecProvider specProvider)
        {
            foreach (KeyValuePair<Address, AccountState> accountState in test.Pre)
            {
                foreach (KeyValuePair<UInt256, byte[]> storageItem in accountState.Value.Storage)
                {
                    storageProvider.Set(new StorageCell(accountState.Key, storageItem.Key),
                        storageItem.Value.WithoutLeadingZeros().ToArray());
                }

                stateProvider.CreateAccount(accountState.Key, accountState.Value.Balance);
                Keccak codeHash = stateProvider.UpdateCode(accountState.Value.Code);
                stateProvider.UpdateCodeHash(accountState.Key, codeHash, specProvider.GenesisSpec);
                for (int i = 0; i < accountState.Value.Nonce; i++)
                {
                    stateProvider.IncrementNonce(accountState.Key);
                }
            }

            storageProvider.Commit();
            stateProvider.Commit(specProvider.GenesisSpec);

            storageProvider.CommitTrees(0);
            stateProvider.CommitTree(0);

            storageProvider.Reset();
            stateProvider.Reset();
        }

        private List<string> RunAssertions(GeneralStateTest test, IStateProvider stateProvider)
        {
            List<string> differences = new List<string>();
            if (test.PostHash != stateProvider.StateRoot)
            {
                differences.Add($"STATE ROOT exp: {test.PostHash}, actual: {stateProvider.StateRoot}");
            }

            foreach (string difference in differences)
            {
                _logger.Info(difference);
            }

            return differences;
        }
    }
}<|MERGE_RESOLUTION|>--- conflicted
+++ resolved
@@ -105,12 +105,6 @@
             header.StateRoot = test.PostHash;
             header.Hash = Keccak.Compute("1");
 
-<<<<<<< HEAD
-=======
-            stateProvider.Commit(specProvider.GenesisSpec);
-            stateProvider.CommitTree();
-
->>>>>>> 04d8e28d
             transactionProcessor.Execute(test.Transaction, header, txTracer);
 
             stateProvider.Commit(specProvider.GenesisSpec);
